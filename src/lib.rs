--- conflicted
+++ resolved
@@ -87,14 +87,9 @@
 #[cfg(feature = "load_extension")]mod load_extension_guard;
 #[cfg(feature = "trace")]pub mod trace;
 #[cfg(feature = "backup")]pub mod backup;
-<<<<<<< HEAD
-#[cfg(feature = "functions")] pub mod functions;
-#[cfg(feature = "blob")] pub mod blob;
-#[cfg(all(feature = "vtab", feature = "functions"))]pub mod vtab;
-=======
 #[cfg(feature = "functions")]pub mod functions;
 #[cfg(feature = "blob")]pub mod blob;
->>>>>>> 2cb6c59b
+#[cfg(all(feature = "vtab", feature = "functions"))]pub mod vtab;
 
 /// Old name for `Result`. `SqliteResult` is deprecated.
 pub type SqliteResult<T> = Result<T>;
