--- conflicted
+++ resolved
@@ -81,20 +81,15 @@
 
 pub mod types;
 mod transaction;
-<<<<<<< HEAD
-#[cfg(feature = "load_extension")] mod load_extension_guard;
-#[cfg(feature = "blob")] pub mod blob;
-#[cfg(feature = "trace")] pub mod trace;
-=======
 mod named_params;
 #[cfg(feature = "load_extension")]mod load_extension_guard;
 #[cfg(feature = "trace")]pub mod trace;
 #[cfg(feature = "backup")]pub mod backup;
 #[cfg(feature = "functions")] pub mod functions;
+#[cfg(feature = "blob")] pub mod blob;
 
 /// Old name for `Result`. `SqliteResult` is deprecated.
 pub type SqliteResult<T> = Result<T>;
->>>>>>> 38e630f2
 
 /// A typedef of the result returned by many methods.
 pub type Result<T> = result::Result<T, Error>;
