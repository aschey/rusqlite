--- conflicted
+++ resolved
@@ -105,12 +105,8 @@
 #[cfg_attr(docsrs, doc(cfg(feature = "functions")))]
 pub mod functions;
 #[cfg(feature = "hooks")]
-<<<<<<< HEAD
 #[cfg_attr(docsrs, doc(cfg(feature = "hooks")))]
-mod hooks;
-=======
 pub mod hooks;
->>>>>>> 781d5b9f
 mod inner_connection;
 #[cfg(feature = "limits")]
 #[cfg_attr(docsrs, doc(cfg(feature = "limits")))]
