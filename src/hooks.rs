--- conflicted
+++ resolved
@@ -4,15 +4,8 @@
 
 use crate::ffi;
 
-<<<<<<< HEAD
-use crate::{Connection, InnerConnection};
-
 /// Action Codes
 #[derive(Clone, Copy, Debug, Eq, PartialEq)]
-=======
-/// `feature = "hooks"` Action Codes
-#[derive(Clone, Copy, Debug, PartialEq)]
->>>>>>> b51b541d
 #[repr(i32)]
 #[non_exhaustive]
 #[allow(clippy::upper_case_acronyms)]
@@ -39,349 +32,50 @@
     }
 }
 
-<<<<<<< HEAD
-/// The context received by an authorizer hook.
-///
-/// See <https://sqlite.org/c3ref/set_authorizer.html> for more info.
-#[derive(Clone, Copy, Debug, Eq, PartialEq)]
-pub struct AuthContext<'c> {
-    /// The action to be authorized.
-    pub action: AuthAction<'c>,
-
-    /// The database name, if applicable.
-    pub database_name: Option<&'c str>,
-
-    /// The inner-most trigger or view responsible for the access attempt.
-    /// `None` if the access attempt was made by top-level SQL code.
-    pub accessor: Option<&'c str>,
-}
-
-/// Actions and arguments found within a statement during
-/// preparation.
-///
-/// See <https://sqlite.org/c3ref/c_alter_table.html> for more info.
-#[derive(Clone, Copy, Debug, Eq, PartialEq)]
-#[non_exhaustive]
-#[allow(missing_docs)]
-pub enum AuthAction<'c> {
-    /// This variant is not normally produced by SQLite. You may encounter it
-    // if you're using a different version than what's supported by this library.
-    Unknown {
-        /// The unknown authorization action code.
-        code: i32,
-        /// The third arg to the authorizer callback.
-        arg1: Option<&'c str>,
-        /// The fourth arg to the authorizer callback.
-        arg2: Option<&'c str>,
-    },
-    CreateIndex {
-        index_name: &'c str,
-        table_name: &'c str,
-    },
-    CreateTable {
-        table_name: &'c str,
-    },
-    CreateTempIndex {
-        index_name: &'c str,
-        table_name: &'c str,
-    },
-    CreateTempTable {
-        table_name: &'c str,
-    },
-    CreateTempTrigger {
-        trigger_name: &'c str,
-        table_name: &'c str,
-    },
-    CreateTempView {
-        view_name: &'c str,
-    },
-    CreateTrigger {
-        trigger_name: &'c str,
-        table_name: &'c str,
-    },
-    CreateView {
-        view_name: &'c str,
-    },
-    Delete {
-        table_name: &'c str,
-    },
-    DropIndex {
-        index_name: &'c str,
-        table_name: &'c str,
-    },
-    DropTable {
-        table_name: &'c str,
-    },
-    DropTempIndex {
-        index_name: &'c str,
-        table_name: &'c str,
-    },
-    DropTempTable {
-        table_name: &'c str,
-    },
-    DropTempTrigger {
-        trigger_name: &'c str,
-        table_name: &'c str,
-    },
-    DropTempView {
-        view_name: &'c str,
-    },
-    DropTrigger {
-        trigger_name: &'c str,
-        table_name: &'c str,
-    },
-    DropView {
-        view_name: &'c str,
-    },
-    Insert {
-        table_name: &'c str,
-    },
-    Pragma {
-        pragma_name: &'c str,
-        /// The pragma value, if present (e.g., `PRAGMA name = value;`).
-        pragma_value: Option<&'c str>,
-    },
-    Read {
-        table_name: &'c str,
-        column_name: &'c str,
-    },
-    Select,
-    Transaction {
-        operation: TransactionOperation,
-    },
-    Update {
-        table_name: &'c str,
-        column_name: &'c str,
-    },
-    Attach {
-        filename: &'c str,
-    },
-    Detach {
-        database_name: &'c str,
-    },
-    AlterTable {
-        database_name: &'c str,
-        table_name: &'c str,
-    },
-    Reindex {
-        index_name: &'c str,
-    },
-    Analyze {
-        table_name: &'c str,
-    },
-    CreateVtable {
-        table_name: &'c str,
-        module_name: &'c str,
-    },
-    DropVtable {
-        table_name: &'c str,
-        module_name: &'c str,
-    },
-    Function {
-        function_name: &'c str,
-    },
-    Savepoint {
-        operation: TransactionOperation,
-        savepoint_name: &'c str,
-    },
-    Recursive,
-}
-
-impl<'c> AuthAction<'c> {
-    fn from_raw(code: i32, arg1: Option<&'c str>, arg2: Option<&'c str>) -> Self {
-        match (code, arg1, arg2) {
-            (ffi::SQLITE_CREATE_INDEX, Some(index_name), Some(table_name)) => Self::CreateIndex {
-                index_name,
-                table_name,
-            },
-            (ffi::SQLITE_CREATE_TABLE, Some(table_name), _) => Self::CreateTable { table_name },
-            (ffi::SQLITE_CREATE_TEMP_INDEX, Some(index_name), Some(table_name)) => {
-                Self::CreateTempIndex {
-                    index_name,
-                    table_name,
-                }
-            }
-            (ffi::SQLITE_CREATE_TEMP_TABLE, Some(table_name), _) => {
-                Self::CreateTempTable { table_name }
-            }
-            (ffi::SQLITE_CREATE_TEMP_TRIGGER, Some(trigger_name), Some(table_name)) => {
-                Self::CreateTempTrigger {
-                    trigger_name,
-                    table_name,
-                }
-            }
-            (ffi::SQLITE_CREATE_TEMP_VIEW, Some(view_name), _) => {
-                Self::CreateTempView { view_name }
-            }
-            (ffi::SQLITE_CREATE_TRIGGER, Some(trigger_name), Some(table_name)) => {
-                Self::CreateTrigger {
-                    trigger_name,
-                    table_name,
-                }
-            }
-            (ffi::SQLITE_CREATE_VIEW, Some(view_name), _) => Self::CreateView { view_name },
-            (ffi::SQLITE_DELETE, Some(table_name), None) => Self::Delete { table_name },
-            (ffi::SQLITE_DROP_INDEX, Some(index_name), Some(table_name)) => Self::DropIndex {
-                index_name,
-                table_name,
-            },
-            (ffi::SQLITE_DROP_TABLE, Some(table_name), _) => Self::DropTable { table_name },
-            (ffi::SQLITE_DROP_TEMP_INDEX, Some(index_name), Some(table_name)) => {
-                Self::DropTempIndex {
-                    index_name,
-                    table_name,
-                }
-            }
-            (ffi::SQLITE_DROP_TEMP_TABLE, Some(table_name), _) => {
-                Self::DropTempTable { table_name }
-            }
-            (ffi::SQLITE_DROP_TEMP_TRIGGER, Some(trigger_name), Some(table_name)) => {
-                Self::DropTempTrigger {
-                    trigger_name,
-                    table_name,
-                }
-            }
-            (ffi::SQLITE_DROP_TEMP_VIEW, Some(view_name), _) => Self::DropTempView { view_name },
-            (ffi::SQLITE_DROP_TRIGGER, Some(trigger_name), Some(table_name)) => Self::DropTrigger {
-                trigger_name,
-                table_name,
-            },
-            (ffi::SQLITE_DROP_VIEW, Some(view_name), _) => Self::DropView { view_name },
-            (ffi::SQLITE_INSERT, Some(table_name), _) => Self::Insert { table_name },
-            (ffi::SQLITE_PRAGMA, Some(pragma_name), pragma_value) => Self::Pragma {
-                pragma_name,
-                pragma_value,
-            },
-            (ffi::SQLITE_READ, Some(table_name), Some(column_name)) => Self::Read {
-                table_name,
-                column_name,
-            },
-            (ffi::SQLITE_SELECT, ..) => Self::Select,
-            (ffi::SQLITE_TRANSACTION, Some(operation_str), _) => Self::Transaction {
-                operation: TransactionOperation::from_str(operation_str),
-            },
-            (ffi::SQLITE_UPDATE, Some(table_name), Some(column_name)) => Self::Update {
-                table_name,
-                column_name,
-            },
-            (ffi::SQLITE_ATTACH, Some(filename), _) => Self::Attach { filename },
-            (ffi::SQLITE_DETACH, Some(database_name), _) => Self::Detach { database_name },
-            (ffi::SQLITE_ALTER_TABLE, Some(database_name), Some(table_name)) => Self::AlterTable {
-                database_name,
-                table_name,
-            },
-            (ffi::SQLITE_REINDEX, Some(index_name), _) => Self::Reindex { index_name },
-            (ffi::SQLITE_ANALYZE, Some(table_name), _) => Self::Analyze { table_name },
-            (ffi::SQLITE_CREATE_VTABLE, Some(table_name), Some(module_name)) => {
-                Self::CreateVtable {
-                    table_name,
-                    module_name,
-                }
-            }
-            (ffi::SQLITE_DROP_VTABLE, Some(table_name), Some(module_name)) => Self::DropVtable {
-                table_name,
-                module_name,
-            },
-            (ffi::SQLITE_FUNCTION, _, Some(function_name)) => Self::Function { function_name },
-            (ffi::SQLITE_SAVEPOINT, Some(operation_str), Some(savepoint_name)) => Self::Savepoint {
-                operation: TransactionOperation::from_str(operation_str),
-                savepoint_name,
-            },
-            (ffi::SQLITE_RECURSIVE, ..) => Self::Recursive,
-            (code, arg1, arg2) => Self::Unknown { code, arg1, arg2 },
-        }
-    }
-}
-
-pub(crate) type BoxedAuthorizer =
-    Box<dyn for<'c> FnMut(AuthContext<'c>) -> Authorization + Send + 'static>;
-
-/// A transaction operation.
-#[derive(Clone, Copy, Debug, Eq, PartialEq)]
-#[non_exhaustive]
-#[allow(missing_docs)]
-pub enum TransactionOperation {
-    Unknown,
-    Begin,
-    Release,
-    Rollback,
-}
-
-impl TransactionOperation {
-    fn from_str(op_str: &str) -> Self {
-        match op_str {
-            "BEGIN" => Self::Begin,
-            "RELEASE" => Self::Release,
-            "ROLLBACK" => Self::Rollback,
-            _ => Self::Unknown,
-        }
-    }
-}
-
-/// [`authorizer`](Connection::authorizer) return code
-#[derive(Clone, Copy, Debug, Eq, PartialEq)]
-#[non_exhaustive]
-pub enum Authorization {
-    /// Authorize the action.
-    Allow,
-    /// Don't allow access, but don't trigger an error either.
-    Ignore,
-    /// Trigger an error.
-    Deny,
-}
-
-impl Authorization {
-    fn into_raw(self) -> c_int {
-        match self {
-            Self::Allow => ffi::SQLITE_OK,
-            Self::Ignore => ffi::SQLITE_IGNORE,
-            Self::Deny => ffi::SQLITE_DENY,
-        }
-    }
-}
-
 impl Connection {
-    /// Register a callback function to be invoked whenever
+    /// `feature = "hooks"` Register a callback function to be invoked whenever
     /// a transaction is committed.
     ///
     /// The callback returns `true` to rollback.
     #[inline]
-    pub fn commit_hook<F>(&self, hook: Option<F>)
-    where
-        F: FnMut() -> bool + Send + 'static,
+    pub fn commit_hook<'c, F>(&'c self, hook: Option<F>)
+    where
+        F: FnMut() -> bool + Send + 'c,
     {
         self.db.borrow_mut().commit_hook(hook);
     }
 
-    /// Register a callback function to be invoked whenever
+    /// `feature = "hooks"` Register a callback function to be invoked whenever
     /// a transaction is committed.
+    ///
+    /// The callback returns `true` to rollback.
     #[inline]
-    pub fn rollback_hook<F>(&self, hook: Option<F>)
-    where
-        F: FnMut() + Send + 'static,
+    pub fn rollback_hook<'c, F>(&'c self, hook: Option<F>)
+    where
+        F: FnMut() + Send + 'c,
     {
         self.db.borrow_mut().rollback_hook(hook);
     }
 
-    /// Register a callback function to be invoked whenever
+    /// `feature = "hooks"` Register a callback function to be invoked whenever
     /// a row is updated, inserted or deleted in a rowid table.
     ///
     /// The callback parameters are:
     ///
-    /// - the type of database update (`SQLITE_INSERT`, `SQLITE_UPDATE` or
-    /// `SQLITE_DELETE`),
+    /// - the type of database update (SQLITE_INSERT, SQLITE_UPDATE or
+    /// SQLITE_DELETE),
     /// - the name of the database ("main", "temp", ...),
     /// - the name of the table that is updated,
     /// - the ROWID of the row that is updated.
     #[inline]
-    pub fn update_hook<F>(&self, hook: Option<F>)
-    where
-        F: FnMut(Action, &str, &str, i64) + Send + 'static,
+    pub fn update_hook<'c, F>(&'c self, hook: Option<F>)
+    where
+        F: FnMut(Action, &str, &str, i64) + Send + 'c,
     {
         self.db.borrow_mut().update_hook(hook);
     }
 
-    /// Register a query progress callback.
+    /// `feature = "hooks"` Register a query progress callback.
     ///
     /// The parameter `num_ops` is the approximate number of virtual machine
     /// instructions that are evaluated between successive invocations of the
@@ -394,16 +88,6 @@
         F: FnMut() -> bool + Send + RefUnwindSafe + 'static,
     {
         self.db.borrow_mut().progress_handler(num_ops, handler);
-    }
-
-    /// Register an authorizer callback that's invoked
-    /// as a statement is being prepared.
-    #[inline]
-    pub fn authorizer<'c, F>(&self, hook: Option<F>)
-    where
-        F: for<'r> FnMut(AuthContext<'r>) -> Authorization + Send + RefUnwindSafe + 'static,
-    {
-        self.db.borrow_mut().authorizer(hook);
     }
 }
 
@@ -414,471 +98,26 @@
         self.commit_hook(None::<fn() -> bool>);
         self.rollback_hook(None::<fn()>);
         self.progress_handler(0, None::<fn() -> bool>);
-        self.authorizer(None::<fn(AuthContext<'_>) -> Authorization>);
-    }
-
-    fn commit_hook<F>(&mut self, hook: Option<F>)
-    where
-        F: FnMut() -> bool + Send + 'static,
+    }
+
+    fn commit_hook<'c, F>(&'c mut self, hook: Option<F>)
+    where
+        F: FnMut() -> bool + Send + 'c,
     {
         unsafe extern "C" fn call_boxed_closure<F>(p_arg: *mut c_void) -> c_int
         where
             F: FnMut() -> bool,
         {
             let r = catch_unwind(|| {
-                let boxed_hook: *mut F = p_arg.cast::<F>();
+                let boxed_hook: *mut F = p_arg as *mut F;
                 (*boxed_hook)()
             });
-            c_int::from(r.unwrap_or_default())
-        }
-
-        // unlike `sqlite3_create_function_v2`, we cannot specify a `xDestroy` with
-        // `sqlite3_commit_hook`. so we keep the `xDestroy` function in
-        // `InnerConnection.free_boxed_hook`.
-        let free_commit_hook = if hook.is_some() {
-            Some(free_boxed_hook::<F> as unsafe fn(*mut c_void))
-        } else {
-            None
-        };
-
-        let previous_hook = match hook {
-            Some(hook) => {
-                let boxed_hook: *mut F = Box::into_raw(Box::new(hook));
-                unsafe {
-                    ffi::sqlite3_commit_hook(
-                        self.db(),
-                        Some(call_boxed_closure::<F>),
-                        boxed_hook.cast(),
-                    )
-                }
-            }
-            _ => unsafe { ffi::sqlite3_commit_hook(self.db(), None, ptr::null_mut()) },
-        };
-        if !previous_hook.is_null() {
-            if let Some(free_boxed_hook) = self.free_commit_hook {
-                unsafe { free_boxed_hook(previous_hook) };
-=======
-unsafe fn free_boxed_hook<F>(p: *mut c_void) {
-    drop(Box::from_raw(p as *mut F));
-}
-
-#[cfg(feature = "preupdate_hook")]
-pub mod preupdate_hook {
-    use super::free_boxed_hook;
-    use super::Action;
-
-    use std::os::raw::{c_char, c_int, c_void};
-    use std::panic::catch_unwind;
-    use std::ptr;
-
-    use crate::ffi;
-    use crate::types::ValueRef;
-    use crate::{Connection, InnerConnection};
-
-    /// `feature = "preupdate_hook"`
-    /// The possible cases for when a PreUpdateHook gets triggered. Allows access to the relevant
-    /// functions for each case through the contained values.
-    pub enum PreUpdateCase {
-        Insert(PreUpdateNewValueAccessor),
-        Delete(PreUpdateOldValueAccessor),
-        Update {
-            old_value_accessor: PreUpdateOldValueAccessor,
-            new_value_accessor: PreUpdateNewValueAccessor,
-        },
-    }
-
-    impl From<PreUpdateCase> for Action {
-        fn from(puc: PreUpdateCase) -> Action {
-            match puc {
-                PreUpdateCase::Insert(_) => Action::SQLITE_INSERT,
-                PreUpdateCase::Delete(_) => Action::SQLITE_DELETE,
-                PreUpdateCase::Update { .. } => Action::SQLITE_UPDATE,
-            }
-        }
-    }
-
-    /// `feature = "preupdate_hook"`
-    /// An accessor to access the old values of the row being deleted/updated during the preupdate callback.
-    pub struct PreUpdateOldValueAccessor {
-        db: *mut ffi::sqlite3,
-        old_row_id: i64,
-    }
-
-    impl PreUpdateOldValueAccessor {
-        /// Get the amount of columns in the row being
-        /// deleted/updated.
-        pub fn get_column_count(&self) -> i32 {
-            unsafe { ffi::sqlite3_preupdate_count(self.db) }
-        }
-
-        pub fn get_query_depth(&self) -> i32 {
-            unsafe { ffi::sqlite3_preupdate_depth(self.db) }
-        }
-
-        pub fn get_old_row_id(&self) -> i64 {
-            self.old_row_id
-        }
-
-        pub fn get_old_column_value(&self, i: i32) -> ValueRef {
-            let mut p_value: *mut ffi::sqlite3_value = ptr::null_mut();
-            unsafe {
-                ffi::sqlite3_preupdate_old(self.db, i, &mut p_value);
-                ValueRef::from_value(p_value)
-            }
-        }
-    }
-
-    /// `feature = "preupdate_hook"`
-    /// An accessor to access the new values of the row being inserted/updated during the preupdate callback.
-    pub struct PreUpdateNewValueAccessor {
-        db: *mut ffi::sqlite3,
-        new_row_id: i64,
-    }
-
-    impl PreUpdateNewValueAccessor {
-        /// Get the amount of columns in the row being
-        /// inserted/updated.
-        pub fn get_column_count(&self) -> i32 {
-            unsafe { ffi::sqlite3_preupdate_count(self.db) }
-        }
-
-        pub fn get_query_depth(&self) -> i32 {
-            unsafe { ffi::sqlite3_preupdate_depth(self.db) }
-        }
-
-        pub fn get_new_row_id(&self) -> i64 {
-            self.new_row_id
-        }
-
-        pub fn get_new_column_value(&self, i: i32) -> ValueRef {
-            let mut p_value: *mut ffi::sqlite3_value = ptr::null_mut();
-            unsafe {
-                ffi::sqlite3_preupdate_new(self.db, i, &mut p_value);
-                ValueRef::from_value(p_value)
->>>>>>> b51b541d
-            }
-        }
-    }
-
-<<<<<<< HEAD
-    fn rollback_hook<F>(&mut self, hook: Option<F>)
-    where
-        F: FnMut() + Send + 'static,
-    {
-        unsafe extern "C" fn call_boxed_closure<F>(p_arg: *mut c_void)
-=======
-    impl Connection {
-        ///
-        /// `feature = "preupdate_hook"` Register a callback function to be invoked before
-        /// a row is updated, inserted or deleted in a rowid table.
-        ///
-        /// The callback parameters are:
-        ///
-        /// - the name of the database ("main", "temp", ...),
-        /// - the name of the table that is updated,
-        /// - a variant of the PreUpdateCase enum which allows access to extra functions depending
-        /// on whether it's an update, delete or insert.
-        #[inline]
-        pub fn preupdate_hook<'c, F>(&'c self, hook: Option<F>)
->>>>>>> b51b541d
-        where
-            F: FnMut(Action, &str, &str, &PreUpdateCase) + Send + 'c,
-        {
-<<<<<<< HEAD
-            drop(catch_unwind(|| {
-                let boxed_hook: *mut F = p_arg.cast::<F>();
-                (*boxed_hook)();
-            }));
-=======
-            self.db.borrow_mut().preupdate_hook(hook);
->>>>>>> b51b541d
-        }
-    }
-
-<<<<<<< HEAD
-        let free_rollback_hook = if hook.is_some() {
-            Some(free_boxed_hook::<F> as unsafe fn(*mut c_void))
-        } else {
-            None
-        };
-
-        let previous_hook = match hook {
-            Some(hook) => {
-                let boxed_hook: *mut F = Box::into_raw(Box::new(hook));
-                unsafe {
-                    ffi::sqlite3_rollback_hook(
-                        self.db(),
-                        Some(call_boxed_closure::<F>),
-                        boxed_hook.cast(),
-                    )
-                }
-=======
-    impl InnerConnection {
-        #[inline]
-        pub fn remove_preupdate_hook(&mut self) {
-            self.preupdate_hook(None::<fn(Action, &str, &str, &PreUpdateCase)>);
-        }
-
-        fn preupdate_hook<'c, F>(&'c mut self, hook: Option<F>)
-        where
-            F: FnMut(Action, &str, &str, &PreUpdateCase) + Send + 'c,
-        {
-            unsafe extern "C" fn call_boxed_closure<F>(
-                p_arg: *mut c_void,
-                sqlite: *mut ffi::sqlite3,
-                action_code: c_int,
-                db_str: *const c_char,
-                tbl_str: *const c_char,
-                old_row_id: i64,
-                new_row_id: i64,
-            ) where
-                F: FnMut(Action, &str, &str, &PreUpdateCase),
-            {
-                use std::ffi::CStr;
-                use std::str;
-
-                let action = Action::from(action_code);
-                let db_name = {
-                    let c_slice = CStr::from_ptr(db_str).to_bytes();
-                    str::from_utf8(c_slice)
-                };
-                let tbl_name = {
-                    let c_slice = CStr::from_ptr(tbl_str).to_bytes();
-                    str::from_utf8(c_slice)
-                };
-
-                let preupdate_hook_functions = match action {
-                    Action::SQLITE_INSERT => PreUpdateCase::Insert(PreUpdateNewValueAccessor {
-                        db: sqlite,
-                        new_row_id,
-                    }),
-                    Action::SQLITE_DELETE => PreUpdateCase::Delete(PreUpdateOldValueAccessor {
-                        db: sqlite,
-                        old_row_id,
-                    }),
-                    Action::SQLITE_UPDATE => PreUpdateCase::Update {
-                        old_value_accessor: PreUpdateOldValueAccessor {
-                            db: sqlite,
-                            old_row_id,
-                        },
-                        new_value_accessor: PreUpdateNewValueAccessor {
-                            db: sqlite,
-                            new_row_id,
-                        },
-                    },
-                    _ => todo!(),
-                };
-
-                let _ = catch_unwind(|| {
-                    let boxed_hook: *mut F = p_arg as *mut F;
-                    (*boxed_hook)(
-                        action,
-                        db_name.expect("illegal db name"),
-                        tbl_name.expect("illegal table name"),
-                        &preupdate_hook_functions,
-                    );
-                });
->>>>>>> b51b541d
-            }
-
-            let free_preupdate_hook = if hook.is_some() {
-                Some(free_boxed_hook::<F> as unsafe fn(*mut c_void))
+            if let Ok(true) = r {
+                1
             } else {
-                None
-            };
-
-            let previous_hook = match hook {
-                Some(hook) => {
-                    let boxed_hook: *mut F = Box::into_raw(Box::new(hook));
-                    unsafe {
-                        ffi::sqlite3_preupdate_hook(
-                            self.db(),
-                            Some(call_boxed_closure::<F>),
-                            boxed_hook as *mut _,
-                        )
-                    }
-                }
-                _ => unsafe { ffi::sqlite3_preupdate_hook(self.db(), None, ptr::null_mut()) },
-            };
-            if !previous_hook.is_null() {
-                if let Some(free_boxed_hook) = self.free_preupdate_hook {
-                    unsafe { free_boxed_hook(previous_hook) };
-                }
-            }
-            self.free_preupdate_hook = free_preupdate_hook;
-        }
-    }
-
-    #[cfg(test)]
-    mod test {
-        use super::super::Action;
-        use super::PreUpdateCase;
-        use crate::{Connection, Result};
-
-        #[test]
-        fn test_preupdate_hook() -> Result<()> {
-            let db = Connection::open_in_memory()?;
-
-            let mut called = false;
-            db.preupdate_hook(Some(
-                |action, db: &str, tbl: &str, row_id, new_row_id, _func: &PreUpdateCase| {
-                    assert_eq!(Action::SQLITE_INSERT, action);
-                    assert_eq!("main", db);
-                    assert_eq!("foo", tbl);
-                    assert_eq!(1, row_id);
-                    assert_eq!(1, new_row_id);
-                    called = true;
-                },
-            ));
-            db.execute_batch("CREATE TABLE foo (t TEXT)")?;
-            db.execute_batch("INSERT INTO foo VALUES ('lisa')")?;
-            assert!(called);
-            Ok(())
-        }
-    }
-}
-
-#[cfg(feature = "hooks")]
-mod datachanged_and_friends {
-    use super::free_boxed_hook;
-    use super::Action;
-
-    use std::os::raw::{c_char, c_int, c_void};
-    use std::panic::{catch_unwind, RefUnwindSafe};
-    use std::ptr;
-
-    use crate::ffi;
-    use crate::{Connection, InnerConnection};
-
-    impl Connection {
-        /// `feature = "hooks"` Register a callback function to be invoked whenever
-        /// a transaction is committed.
-        ///
-        /// The callback returns `true` to rollback.
-        #[inline]
-        pub fn commit_hook<'c, F>(&'c self, hook: Option<F>)
-        where
-            F: FnMut() -> bool + Send + 'c,
-        {
-            self.db.borrow_mut().commit_hook(hook);
-        }
-
-<<<<<<< HEAD
-    fn update_hook<F>(&mut self, hook: Option<F>)
-    where
-        F: FnMut(Action, &str, &str, i64) + Send + 'static,
-    {
-        unsafe extern "C" fn call_boxed_closure<F>(
-            p_arg: *mut c_void,
-            action_code: c_int,
-            p_db_name: *const c_char,
-            p_table_name: *const c_char,
-            row_id: i64,
-        ) where
-            F: FnMut(Action, &str, &str, i64),
-        {
-            let action = Action::from(action_code);
-            drop(catch_unwind(|| {
-                let boxed_hook: *mut F = p_arg.cast::<F>();
-                (*boxed_hook)(
-                    action,
-                    expect_utf8(p_db_name, "database name"),
-                    expect_utf8(p_table_name, "table name"),
-                    row_id,
-                );
-            }));
-        }
-
-        let free_update_hook = if hook.is_some() {
-            Some(free_boxed_hook::<F> as unsafe fn(*mut c_void))
-        } else {
-            None
-        };
-
-        let previous_hook = match hook {
-            Some(hook) => {
-                let boxed_hook: *mut F = Box::into_raw(Box::new(hook));
-                unsafe {
-                    ffi::sqlite3_update_hook(
-                        self.db(),
-                        Some(call_boxed_closure::<F>),
-                        boxed_hook.cast(),
-                    )
-=======
-        /// `feature = "hooks"` Register a callback function to be invoked whenever
-        /// a transaction is committed.
-        ///
-        /// The callback returns `true` to rollback.
-        #[inline]
-        pub fn rollback_hook<'c, F>(&'c self, hook: Option<F>)
-        where
-            F: FnMut() + Send + 'c,
-        {
-            self.db.borrow_mut().rollback_hook(hook);
-        }
-
-        /// `feature = "hooks"` Register a callback function to be invoked whenever
-        /// a row is updated, inserted or deleted in a rowid table.
-        ///
-        /// The callback parameters are:
-        ///
-        /// - the type of database update (SQLITE_INSERT, SQLITE_UPDATE or
-        /// SQLITE_DELETE),
-        /// - the name of the database ("main", "temp", ...),
-        /// - the name of the table that is updated,
-        /// - the ROWID of the row that is updated.
-        #[inline]
-        pub fn update_hook<'c, F>(&'c self, hook: Option<F>)
-        where
-            F: FnMut(Action, &str, &str, i64) + Send + 'c,
-        {
-            self.db.borrow_mut().update_hook(hook);
-        }
-
-        /// `feature = "hooks"` Register a query progress callback.
-        ///
-        /// The parameter `num_ops` is the approximate number of virtual machine
-        /// instructions that are evaluated between successive invocations of the
-        /// `handler`. If `num_ops` is less than one then the progress handler
-        /// is disabled.
-        ///
-        /// If the progress callback returns `true`, the operation is interrupted.
-        pub fn progress_handler<F>(&self, num_ops: c_int, handler: Option<F>)
-        where
-            F: FnMut() -> bool + Send + RefUnwindSafe + 'static,
-        {
-            self.db.borrow_mut().progress_handler(num_ops, handler);
-        }
-    }
-
-    impl InnerConnection {
-        #[inline]
-        pub fn remove_hooks(&mut self) {
-            self.update_hook(None::<fn(Action, &str, &str, i64)>);
-            self.commit_hook(None::<fn() -> bool>);
-            self.rollback_hook(None::<fn()>);
-            self.progress_handler(0, None::<fn() -> bool>);
-        }
-
-        fn commit_hook<'c, F>(&'c mut self, hook: Option<F>)
-        where
-            F: FnMut() -> bool + Send + 'c,
-        {
-            unsafe extern "C" fn call_boxed_closure<F>(p_arg: *mut c_void) -> c_int
-            where
-                F: FnMut() -> bool,
-            {
-                let r = catch_unwind(|| {
-                    let boxed_hook: *mut F = p_arg as *mut F;
-                    (*boxed_hook)()
-                });
-                if let Ok(true) = r {
-                    1
-                } else {
-                    0
->>>>>>> b51b541d
-                }
-            }
+                0
+            }
+        }
 
             // unlike `sqlite3_create_function_v2`, we cannot specify a `xDestroy` with
             // `sqlite3_commit_hook`. so we keep the `xDestroy` function in
@@ -889,172 +128,40 @@
                 None
             };
 
-            let previous_hook = match hook {
-                Some(hook) => {
-                    let boxed_hook: *mut F = Box::into_raw(Box::new(hook));
-                    unsafe {
-                        ffi::sqlite3_commit_hook(
-                            self.db(),
-                            Some(call_boxed_closure::<F>),
-                            boxed_hook as *mut _,
-                        )
-                    }
+        let previous_hook = match hook {
+            Some(hook) => {
+                let boxed_hook: *mut F = Box::into_raw(Box::new(hook));
+                unsafe {
+                    ffi::sqlite3_commit_hook(
+                        self.db(),
+                        Some(call_boxed_closure::<F>),
+                        boxed_hook as *mut _,
+                    )
                 }
-                _ => unsafe { ffi::sqlite3_commit_hook(self.db(), None, ptr::null_mut()) },
-            };
-            if !previous_hook.is_null() {
-                if let Some(free_boxed_hook) = self.free_commit_hook {
-                    unsafe { free_boxed_hook(previous_hook) };
-                }
-            }
-            self.free_commit_hook = free_commit_hook;
-        }
-
-        fn rollback_hook<'c, F>(&'c mut self, hook: Option<F>)
+            }
+            _ => unsafe { ffi::sqlite3_commit_hook(self.db(), None, ptr::null_mut()) },
+        };
+        if !previous_hook.is_null() {
+            if let Some(free_boxed_hook) = self.free_commit_hook {
+                unsafe { free_boxed_hook(previous_hook) };
+            }
+        }
+        self.free_commit_hook = free_commit_hook;
+    }
+
+    fn rollback_hook<'c, F>(&'c mut self, hook: Option<F>)
+    where
+        F: FnMut() + Send + 'c,
+    {
+        unsafe extern "C" fn call_boxed_closure<F>(p_arg: *mut c_void)
         where
-            F: FnMut() + Send + 'c,
+            F: FnMut(),
         {
-<<<<<<< HEAD
-            let r = catch_unwind(|| {
-                let boxed_handler: *mut F = p_arg.cast::<F>();
-                (*boxed_handler)()
+            let _ = catch_unwind(|| {
+                let boxed_hook: *mut F = p_arg as *mut F;
+                (*boxed_hook)();
             });
-            c_int::from(r.unwrap_or_default())
-        }
-
-        if let Some(handler) = handler {
-            let boxed_handler = Box::new(handler);
-            unsafe {
-                ffi::sqlite3_progress_handler(
-                    self.db(),
-                    num_ops,
-                    Some(call_boxed_closure::<F>),
-                    &*boxed_handler as *const F as *mut _,
-                );
-            }
-            self.progress_handler = Some(boxed_handler);
-        } else {
-            unsafe { ffi::sqlite3_progress_handler(self.db(), num_ops, None, ptr::null_mut()) }
-            self.progress_handler = None;
-        };
-    }
-
-    fn authorizer<'c, F>(&'c mut self, authorizer: Option<F>)
-    where
-        F: for<'r> FnMut(AuthContext<'r>) -> Authorization + Send + RefUnwindSafe + 'static,
-    {
-        unsafe extern "C" fn call_boxed_closure<'c, F>(
-            p_arg: *mut c_void,
-            action_code: c_int,
-            param1: *const c_char,
-            param2: *const c_char,
-            db_name: *const c_char,
-            trigger_or_view_name: *const c_char,
-        ) -> c_int
-        where
-            F: FnMut(AuthContext<'c>) -> Authorization + Send + 'static,
-        {
-            catch_unwind(|| {
-                let action = AuthAction::from_raw(
-                    action_code,
-                    expect_optional_utf8(param1, "authorizer param 1"),
-                    expect_optional_utf8(param2, "authorizer param 2"),
-                );
-                let auth_ctx = AuthContext {
-                    action,
-                    database_name: expect_optional_utf8(db_name, "database name"),
-                    accessor: expect_optional_utf8(
-                        trigger_or_view_name,
-                        "accessor (inner-most trigger or view)",
-                    ),
-                };
-                let boxed_hook: *mut F = p_arg.cast::<F>();
-                (*boxed_hook)(auth_ctx)
-            })
-            .map_or_else(|_| ffi::SQLITE_ERROR, Authorization::into_raw)
-        }
-
-        let callback_fn = authorizer
-            .as_ref()
-            .map(|_| call_boxed_closure::<'c, F> as unsafe extern "C" fn(_, _, _, _, _, _) -> _);
-        let boxed_authorizer = authorizer.map(Box::new);
-
-        match unsafe {
-            ffi::sqlite3_set_authorizer(
-                self.db(),
-                callback_fn,
-                boxed_authorizer
-                    .as_ref()
-                    .map_or_else(ptr::null_mut, |f| &**f as *const F as *mut _),
-            )
-        } {
-            ffi::SQLITE_OK => {
-                self.authorizer = boxed_authorizer.map(|ba| ba as _);
-            }
-            err_code => {
-                // The only error that `sqlite3_set_authorizer` returns is `SQLITE_MISUSE`
-                // when compiled with `ENABLE_API_ARMOR` and the db pointer is invalid.
-                // This library does not allow constructing a null db ptr, so if this branch
-                // is hit, something very bad has happened. Panicking instead of returning
-                // `Result` keeps this hook's API consistent with the others.
-                panic!("unexpectedly failed to set_authorizer: {}", unsafe {
-                    crate::error::error_from_handle(self.db(), err_code)
-                });
-            }
-        }
-    }
-}
-
-unsafe fn free_boxed_hook<F>(p: *mut c_void) {
-    drop(Box::from_raw(p.cast::<F>()));
-}
-
-unsafe fn expect_utf8<'a>(p_str: *const c_char, description: &'static str) -> &'a str {
-    expect_optional_utf8(p_str, description)
-        .unwrap_or_else(|| panic!("received empty {description}"))
-}
-
-unsafe fn expect_optional_utf8<'a>(
-    p_str: *const c_char,
-    description: &'static str,
-) -> Option<&'a str> {
-    if p_str.is_null() {
-        return None;
-    }
-    std::ffi::CStr::from_ptr(p_str)
-        .to_str()
-        .unwrap_or_else(|_| panic!("received non-utf8 string as {description}"))
-        .into()
-}
-
-#[cfg(test)]
-mod test {
-    use super::Action;
-    use crate::{Connection, Result};
-    use std::sync::atomic::{AtomicBool, Ordering};
-
-    #[test]
-    fn test_commit_hook() -> Result<()> {
-        let db = Connection::open_in_memory()?;
-
-        static CALLED: AtomicBool = AtomicBool::new(false);
-        db.commit_hook(Some(|| {
-            CALLED.store(true, Ordering::Relaxed);
-            false
-        }));
-        db.execute_batch("BEGIN; CREATE TABLE foo (t TEXT); COMMIT;")?;
-        assert!(CALLED.load(Ordering::Relaxed));
-        Ok(())
-=======
-            unsafe extern "C" fn call_boxed_closure<F>(p_arg: *mut c_void)
-            where
-                F: FnMut(),
-            {
-                let _ = catch_unwind(|| {
-                    let boxed_hook: *mut F = p_arg as *mut F;
-                    (*boxed_hook)();
-                });
-            }
+        }
 
             let free_rollback_hook = if hook.is_some() {
                 Some(free_boxed_hook::<F> as unsafe fn(*mut c_void))
@@ -1062,63 +169,63 @@
                 None
             };
 
-            let previous_hook = match hook {
-                Some(hook) => {
-                    let boxed_hook: *mut F = Box::into_raw(Box::new(hook));
-                    unsafe {
-                        ffi::sqlite3_rollback_hook(
-                            self.db(),
-                            Some(call_boxed_closure::<F>),
-                            boxed_hook as *mut _,
-                        )
-                    }
+        let previous_hook = match hook {
+            Some(hook) => {
+                let boxed_hook: *mut F = Box::into_raw(Box::new(hook));
+                unsafe {
+                    ffi::sqlite3_rollback_hook(
+                        self.db(),
+                        Some(call_boxed_closure::<F>),
+                        boxed_hook as *mut _,
+                    )
                 }
-                _ => unsafe { ffi::sqlite3_rollback_hook(self.db(), None, ptr::null_mut()) },
+            }
+            _ => unsafe { ffi::sqlite3_rollback_hook(self.db(), None, ptr::null_mut()) },
+        };
+        if !previous_hook.is_null() {
+            if let Some(free_boxed_hook) = self.free_rollback_hook {
+                unsafe { free_boxed_hook(previous_hook) };
+            }
+        }
+        self.free_rollback_hook = free_rollback_hook;
+    }
+
+    fn update_hook<'c, F>(&'c mut self, hook: Option<F>)
+    where
+        F: FnMut(Action, &str, &str, i64) + Send + 'c,
+    {
+        unsafe extern "C" fn call_boxed_closure<F>(
+            p_arg: *mut c_void,
+            action_code: c_int,
+            db_str: *const c_char,
+            tbl_str: *const c_char,
+            row_id: i64,
+        ) where
+            F: FnMut(Action, &str, &str, i64),
+        {
+            use std::ffi::CStr;
+            use std::str;
+
+            let action = Action::from(action_code);
+            let db_name = {
+                let c_slice = CStr::from_ptr(db_str).to_bytes();
+                str::from_utf8(c_slice)
             };
-            if !previous_hook.is_null() {
-                if let Some(free_boxed_hook) = self.free_rollback_hook {
-                    unsafe { free_boxed_hook(previous_hook) };
-                }
-            }
-            self.free_rollback_hook = free_rollback_hook;
-        }
-
-        fn update_hook<'c, F>(&'c mut self, hook: Option<F>)
-        where
-            F: FnMut(Action, &str, &str, i64) + Send + 'c,
-        {
-            unsafe extern "C" fn call_boxed_closure<F>(
-                p_arg: *mut c_void,
-                action_code: c_int,
-                db_str: *const c_char,
-                tbl_str: *const c_char,
-                row_id: i64,
-            ) where
-                F: FnMut(Action, &str, &str, i64),
-            {
-                use std::ffi::CStr;
-                use std::str;
-
-                let action = Action::from(action_code);
-                let db_name = {
-                    let c_slice = CStr::from_ptr(db_str).to_bytes();
-                    str::from_utf8(c_slice)
-                };
-                let tbl_name = {
-                    let c_slice = CStr::from_ptr(tbl_str).to_bytes();
-                    str::from_utf8(c_slice)
-                };
-
-                let _ = catch_unwind(|| {
-                    let boxed_hook: *mut F = p_arg as *mut F;
-                    (*boxed_hook)(
-                        action,
-                        db_name.expect("illegal db name"),
-                        tbl_name.expect("illegal table name"),
-                        row_id,
-                    );
-                });
-            }
+            let tbl_name = {
+                let c_slice = CStr::from_ptr(tbl_str).to_bytes();
+                str::from_utf8(c_slice)
+            };
+
+            let _ = catch_unwind(|| {
+                let boxed_hook: *mut F = p_arg as *mut F;
+                (*boxed_hook)(
+                    action,
+                    db_name.expect("illegal db name"),
+                    tbl_name.expect("illegal table name"),
+                    row_id,
+                );
+            });
+        }
 
             let free_update_hook = if hook.is_some() {
                 Some(free_boxed_hook::<F> as unsafe fn(*mut c_void))
@@ -1126,69 +233,70 @@
                 None
             };
 
-            let previous_hook = match hook {
-                Some(hook) => {
-                    let boxed_hook: *mut F = Box::into_raw(Box::new(hook));
-                    unsafe {
-                        ffi::sqlite3_update_hook(
-                            self.db(),
-                            Some(call_boxed_closure::<F>),
-                            boxed_hook as *mut _,
-                        )
-                    }
+        let previous_hook = match hook {
+            Some(hook) => {
+                let boxed_hook: *mut F = Box::into_raw(Box::new(hook));
+                unsafe {
+                    ffi::sqlite3_update_hook(
+                        self.db(),
+                        Some(call_boxed_closure::<F>),
+                        boxed_hook as *mut _,
+                    )
                 }
-                _ => unsafe { ffi::sqlite3_update_hook(self.db(), None, ptr::null_mut()) },
-            };
-            if !previous_hook.is_null() {
-                if let Some(free_boxed_hook) = self.free_update_hook {
-                    unsafe { free_boxed_hook(previous_hook) };
+            }
+            _ => unsafe { ffi::sqlite3_update_hook(self.db(), None, ptr::null_mut()) },
+        };
+        if !previous_hook.is_null() {
+            if let Some(free_boxed_hook) = self.free_update_hook {
+                unsafe { free_boxed_hook(previous_hook) };
+            }
+        }
+        self.free_update_hook = free_update_hook;
+    }
+
+    fn progress_handler<F>(&mut self, num_ops: c_int, handler: Option<F>)
+    where
+        F: FnMut() -> bool + Send + RefUnwindSafe + 'static,
+    {
+        unsafe extern "C" fn call_boxed_closure<F>(p_arg: *mut c_void) -> c_int
+        where
+            F: FnMut() -> bool,
+        {
+            let r = catch_unwind(|| {
+                let boxed_handler: *mut F = p_arg as *mut F;
+                (*boxed_handler)()
+            });
+            if let Ok(true) = r {
+                1
+            } else {
+                0
+            }
+        }
+
+        match handler {
+            Some(handler) => {
+                let boxed_handler = Box::new(handler);
+                unsafe {
+                    ffi::sqlite3_progress_handler(
+                        self.db(),
+                        num_ops,
+                        Some(call_boxed_closure::<F>),
+                        &*boxed_handler as *const F as *mut _,
+                    )
                 }
-            }
-            self.free_update_hook = free_update_hook;
-        }
-
-        fn progress_handler<F>(&mut self, num_ops: c_int, handler: Option<F>)
-        where
-            F: FnMut() -> bool + Send + RefUnwindSafe + 'static,
-        {
-            unsafe extern "C" fn call_boxed_closure<F>(p_arg: *mut c_void) -> c_int
-            where
-                F: FnMut() -> bool,
-            {
-                let r = catch_unwind(|| {
-                    let boxed_handler: *mut F = p_arg as *mut F;
-                    (*boxed_handler)()
-                });
-                if let Ok(true) = r {
-                    1
-                } else {
-                    0
-                }
-            }
-
-            match handler {
-                Some(handler) => {
-                    let boxed_handler = Box::new(handler);
-                    unsafe {
-                        ffi::sqlite3_progress_handler(
-                            self.db(),
-                            num_ops,
-                            Some(call_boxed_closure::<F>),
-                            &*boxed_handler as *const F as *mut _,
-                        )
-                    }
-                    self.progress_handler = Some(boxed_handler);
-                }
-                _ => {
-                    unsafe {
-                        ffi::sqlite3_progress_handler(self.db(), num_ops, None, ptr::null_mut())
-                    }
-                    self.progress_handler = None;
-                }
-            };
-        }
->>>>>>> b51b541d
-    }
+                self.progress_handler = Some(boxed_handler);
+            }
+            _ => {
+                unsafe { ffi::sqlite3_progress_handler(self.db(), num_ops, None, ptr::null_mut()) }
+                self.progress_handler = None;
+            }
+        };
+    }
+}
+
+unsafe fn free_boxed_hook<F>(p: *mut c_void) {
+    drop(Box::from_raw(p as *mut F));
+}
 
     #[cfg(test)]
     mod test {
@@ -1200,93 +308,60 @@
         fn test_commit_hook() -> Result<()> {
             let db = Connection::open_in_memory()?;
 
-            let mut called = false;
-            db.commit_hook(Some(|| {
-                called = true;
-                false
-            }));
-            db.execute_batch("BEGIN; CREATE TABLE foo (t TEXT); COMMIT;")?;
-            assert!(called);
+        let mut called = false;
+        db.commit_hook(Some(|| {
+            called = true;
+            false
+        }));
+        db.execute_batch("BEGIN; CREATE TABLE foo (t TEXT); COMMIT;")?;
+        assert!(called);
+        Ok(())
+    }
+
+        #[test]
+        fn test_fn_commit_hook() -> Result<()> {
+            let db = Connection::open_in_memory()?;
+
+            fn hook() -> bool {
+                true
+            }
+
+            db.commit_hook(Some(hook));
+            db.execute_batch("BEGIN; CREATE TABLE foo (t TEXT); COMMIT;")
+                .unwrap_err();
             Ok(())
         }
 
-<<<<<<< HEAD
-    #[test]
-    fn test_rollback_hook() -> Result<()> {
-        let db = Connection::open_in_memory()?;
-
-        static CALLED: AtomicBool = AtomicBool::new(false);
+        #[test]
+        fn test_rollback_hook() -> Result<()> {
+            let db = Connection::open_in_memory()?;
+
+        let mut called = false;
         db.rollback_hook(Some(|| {
-            CALLED.store(true, Ordering::Relaxed);
+            called = true;
         }));
         db.execute_batch("BEGIN; CREATE TABLE foo (t TEXT); ROLLBACK;")?;
-        assert!(CALLED.load(Ordering::Relaxed));
+        assert!(called);
         Ok(())
     }
 
-    #[test]
-    fn test_update_hook() -> Result<()> {
-        let db = Connection::open_in_memory()?;
-
-        static CALLED: AtomicBool = AtomicBool::new(false);
+        #[test]
+        fn test_update_hook() -> Result<()> {
+            let db = Connection::open_in_memory()?;
+
+        let mut called = false;
         db.update_hook(Some(|action, db: &str, tbl: &str, row_id| {
             assert_eq!(Action::SQLITE_INSERT, action);
             assert_eq!("main", db);
             assert_eq!("foo", tbl);
             assert_eq!(1, row_id);
-            CALLED.store(true, Ordering::Relaxed);
+            called = true;
         }));
         db.execute_batch("CREATE TABLE foo (t TEXT)")?;
         db.execute_batch("INSERT INTO foo VALUES ('lisa')")?;
-        assert!(CALLED.load(Ordering::Relaxed));
+        assert!(called);
         Ok(())
     }
-=======
-        #[test]
-        fn test_fn_commit_hook() -> Result<()> {
-            let db = Connection::open_in_memory()?;
-
-            fn hook() -> bool {
-                true
-            }
->>>>>>> b51b541d
-
-            db.commit_hook(Some(hook));
-            db.execute_batch("BEGIN; CREATE TABLE foo (t TEXT); COMMIT;")
-                .unwrap_err();
-            Ok(())
-        }
-
-        #[test]
-        fn test_rollback_hook() -> Result<()> {
-            let db = Connection::open_in_memory()?;
-
-            let mut called = false;
-            db.rollback_hook(Some(|| {
-                called = true;
-            }));
-            db.execute_batch("BEGIN; CREATE TABLE foo (t TEXT); ROLLBACK;")?;
-            assert!(called);
-            Ok(())
-        }
-
-        #[test]
-        fn test_update_hook() -> Result<()> {
-            let db = Connection::open_in_memory()?;
-
-            let mut called = false;
-            db.update_hook(Some(|action, db: &str, tbl: &str, row_id| {
-                assert_eq!(Action::SQLITE_INSERT, action);
-                assert_eq!("main", db);
-                assert_eq!("foo", tbl);
-                assert_eq!(1, row_id);
-                called = true;
-            }));
-            db.execute_batch("CREATE TABLE foo (t TEXT)")?;
-            db.execute_batch("INSERT INTO foo VALUES ('lisa')")?;
-            assert!(called);
-            Ok(())
-        }
 
         #[test]
         fn test_progress_handler() -> Result<()> {
