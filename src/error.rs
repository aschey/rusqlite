use std::error;
use std::fmt;
use std::path::PathBuf;
use std::str;
use libc::c_int;
use {ffi, errmsg_to_string};

/// Old name for `Error`. `SqliteError` is deprecated.
pub type SqliteError = Error;

/// Enum listing possible errors from rusqlite.
#[derive(Debug)]
pub enum Error {
    /// An error from an underlying SQLite call.
    SqliteFailure(ffi::Error, Option<String>),

    /// Error reported when attempting to open a connection when SQLite was configured to
    /// allow single-threaded use only.
    SqliteSingleThreadedMode,

    /// An error case available for implementors of the `FromSql` trait.
    FromSqlConversionFailure(Box<error::Error + Send + Sync>),

    /// Error converting a string to UTF-8.
    Utf8Error(str::Utf8Error),

    /// Error converting a string to a C-compatible string because it contained an embedded nul.
    NulError(::std::ffi::NulError),

    /// Error when using SQL named parameters and passing a parameter name not present in the SQL.
    InvalidParameterName(String),

    /// Error converting a file path to a string.
    InvalidPath(PathBuf),

    /// Error returned when an `execute` call returns rows.
    ExecuteReturnedResults,

    /// Error when a query that was expected to return at least one row (e.g., for `query_row`)
    /// did not return any.
    QueryReturnedNoRows,

    /// Error when the value of a particular column is requested, but the index is out of range
    /// for the statement.
    InvalidColumnIndex(c_int),

    /// Error when the value of a named column is requested, but no column matches the name
    /// for the statement.
    InvalidColumnName(String),

    /// Error when the value of a particular column is requested, but the type of the result in
    /// that column cannot be converted to the requested Rust type.
    InvalidColumnType(c_int, c_int),

    /// Error when a query that was expected to insert one row did not insert any or insert many.
    StatementChangedRows(c_int),

    /// Error when a query that was expected to insert a row did not change the connection's
    /// last_insert_rowid().
    StatementFailedToInsertRow,

    /// Error returned by `functions::Context::get` when the function argument cannot be converted
    /// to the requested type.
    #[cfg(feature = "functions")]
    InvalidFunctionParameterType,

    /// An error case available for implementors of custom user functions (e.g.,
    /// `create_scalar_function`).
    #[cfg(feature = "functions")]
    #[allow(dead_code)]
    UserFunctionError(Box<error::Error + Send + Sync>),

    /// An error case available for implementors of custom modules (e.g.,
    /// `create_module`).
    #[cfg(feature = "vtab")]
    #[allow(dead_code)]
    ModuleError(String),
}

impl From<str::Utf8Error> for Error {
    fn from(err: str::Utf8Error) -> Error {
        Error::Utf8Error(err)
    }
}

impl From<::std::ffi::NulError> for Error {
    fn from(err: ::std::ffi::NulError) -> Error {
        Error::NulError(err)
    }
}

impl fmt::Display for Error {
    fn fmt(&self, f: &mut fmt::Formatter) -> fmt::Result {
        match *self {
            Error::SqliteFailure(ref err, None) => err.fmt(f),
            Error::SqliteFailure(_, Some(ref s)) => write!(f, "{}", s),
            Error::SqliteSingleThreadedMode => {
                write!(f,
                       "SQLite was compiled or configured for single-threaded use only")
            }
            Error::FromSqlConversionFailure(ref err) => err.fmt(f),
            Error::Utf8Error(ref err) => err.fmt(f),
            Error::NulError(ref err) => err.fmt(f),
            Error::InvalidParameterName(ref name) => write!(f, "Invalid parameter name: {}", name),
            Error::InvalidPath(ref p) => write!(f, "Invalid path: {}", p.to_string_lossy()),
            Error::ExecuteReturnedResults => {
                write!(f, "Execute returned results - did you mean to call query?")
            }
            Error::QueryReturnedNoRows => write!(f, "Query returned no rows"),
            Error::InvalidColumnIndex(i) => write!(f, "Invalid column index: {}", i),
            Error::InvalidColumnName(ref name) => write!(f, "Invalid column name: {}", name),
            Error::InvalidColumnType(i, t) => write!(f, "Invalid column type {} at index: {}", t, i),
            Error::StatementChangedRows(i) => write!(f, "Query changed {} rows", i),
            Error::StatementFailedToInsertRow => write!(f, "Statement failed to insert new row"),

            #[cfg(feature = "functions")]
            Error::InvalidFunctionParameterType => write!(f, "Invalid function parameter type"),
            #[cfg(feature = "functions")]
            Error::UserFunctionError(ref err) => err.fmt(f),
            #[cfg(feature = "vtab")]
            Error::ModuleError(ref desc) => write!(f, "{}", desc),
        }
    }
}

impl error::Error for Error {
    fn description(&self) -> &str {
        match *self {
            Error::SqliteFailure(ref err, None) => err.description(),
            Error::SqliteFailure(_, Some(ref s)) => s,
            Error::SqliteSingleThreadedMode => {
                "SQLite was compiled or configured for single-threaded use only"
            }
            Error::FromSqlConversionFailure(ref err) => err.description(),
            Error::Utf8Error(ref err) => err.description(),
            Error::InvalidParameterName(_) => "invalid parameter name",
            Error::NulError(ref err) => err.description(),
            Error::InvalidPath(_) => "invalid path",
            Error::ExecuteReturnedResults => {
                "execute returned results - did you mean to call query?"
            }
            Error::QueryReturnedNoRows => "query returned no rows",
            Error::InvalidColumnIndex(_) => "invalid column index",
            Error::InvalidColumnName(_) => "invalid column name",
            Error::InvalidColumnType(_, _) => "invalid column type",
            Error::StatementChangedRows(_) => "query inserted zero or more than one row",
            Error::StatementFailedToInsertRow => "statement failed to insert new row",

            #[cfg(feature = "functions")]
            Error::InvalidFunctionParameterType => "invalid function parameter type",
            #[cfg(feature = "functions")]
            Error::UserFunctionError(ref err) => err.description(),
            #[cfg(feature = "vtab")]
            Error::ModuleError(ref desc) => desc,
        }
    }

    #[cfg_attr(feature="clippy", allow(match_same_arms))]
    fn cause(&self) -> Option<&error::Error> {
        match *self {
            Error::SqliteFailure(ref err, _) => Some(err),
            Error::FromSqlConversionFailure(ref err) => Some(&**err),
            Error::Utf8Error(ref err) => Some(err),
            Error::NulError(ref err) => Some(err),

            Error::SqliteSingleThreadedMode |
            Error::InvalidParameterName(_) |
            Error::ExecuteReturnedResults |
            Error::QueryReturnedNoRows |
            Error::InvalidColumnIndex(_) |
            Error::InvalidColumnName(_) |
<<<<<<< HEAD
            Error::InvalidColumnType(_, _) |
            Error::InvalidPath(_) => None,
            Error::StatementChangedRows(_) => None,
=======
            Error::InvalidColumnType |
            Error::InvalidPath(_) |
            Error::StatementChangedRows(_) |
>>>>>>> 1950158c
            Error::StatementFailedToInsertRow => None,

            #[cfg(feature = "functions")]
            Error::InvalidFunctionParameterType => None,

            #[cfg(feature = "functions")]
            Error::UserFunctionError(ref err) => Some(&**err),
            #[cfg(feature = "vtab")]
            Error::ModuleError(_) => None,
        }
    }
}

// These are public but not re-exported by lib.rs, so only visible within crate.

pub fn error_from_sqlite_code(code: c_int, message: Option<String>) -> Error {
    Error::SqliteFailure(ffi::Error::new(code), message)
}

pub fn error_from_handle(db: *mut ffi::Struct_sqlite3, code: c_int) -> Error {
    let message = if db.is_null() {
        None
    } else {
        Some(unsafe { errmsg_to_string(ffi::sqlite3_errmsg(db)) })
    };
    error_from_sqlite_code(code, message)
}<|MERGE_RESOLUTION|>--- conflicted
+++ resolved
@@ -169,15 +169,9 @@
             Error::QueryReturnedNoRows |
             Error::InvalidColumnIndex(_) |
             Error::InvalidColumnName(_) |
-<<<<<<< HEAD
             Error::InvalidColumnType(_, _) |
-            Error::InvalidPath(_) => None,
-            Error::StatementChangedRows(_) => None,
-=======
-            Error::InvalidColumnType |
             Error::InvalidPath(_) |
             Error::StatementChangedRows(_) |
->>>>>>> 1950158c
             Error::StatementFailedToInsertRow => None,
 
             #[cfg(feature = "functions")]
