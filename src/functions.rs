//! Create or redefine SQL functions.
//!
//! # Example
//!
//! Adding a `regexp` function to a connection in which compiled regular expressions
//! are cached in a `HashMap`. For an alternative implementation that uses SQLite's
//! [Function Auxilliary Data](https://www.sqlite.org/c3ref/get_auxdata.html) interface
//! to avoid recompiling regular expressions, see the unit tests for this module.
//!
//! ```rust
//! extern crate libsqlite3_sys;
//! extern crate rusqlite;
//! extern crate regex;
//!
//! use rusqlite::{Connection, Error, Result};
//! use std::collections::HashMap;
//! use regex::Regex;
//!
//! fn add_regexp_function(db: &Connection) -> Result<()> {
//!     let mut cached_regexes = HashMap::new();
//!     db.create_scalar_function("regexp", 2, true, move |ctx| {
//!         let regex_s = try!(ctx.get::<String>(0));
//!         let entry = cached_regexes.entry(regex_s.clone());
//!         let regex = {
//!             use std::collections::hash_map::Entry::{Occupied, Vacant};
//!             match entry {
//!                 Occupied(occ) => occ.into_mut(),
//!                 Vacant(vac) => {
//!                     match Regex::new(&regex_s) {
//!                         Ok(r) => vac.insert(r),
//!                         Err(err) => return Err(Error::UserFunctionError(Box::new(err))),
//!                     }
//!                 }
//!             }
//!         };
//!
//!         let text = try!(ctx.get::<String>(1));
//!         Ok(regex.is_match(&text))
//!     })
//! }
//!
//! fn main() {
//!     let db = Connection::open_in_memory().unwrap();
//!     add_regexp_function(&db).unwrap();
//!
//!     let is_match: bool = db.query_row("SELECT regexp('[aeiou]*', 'aaaaeeeiii')", &[],
//!                                 |row| row.get(0)).unwrap();
//!
//!     assert!(is_match);
//! }
//! ```
use std::error::Error as StdError;
use std::ffi::CStr;
use std::mem;
use std::ptr;
use std::slice;
use libc::{c_int, c_double, c_char, c_void};

use ffi;
pub use ffi::sqlite3_context;
pub use ffi::sqlite3_value;
pub use ffi::sqlite3_value_type;
pub use ffi::sqlite3_value_numeric_type;

use types::{Null, FromSql, ValueRef};

use {Result, Error, Connection, str_to_cstring, InnerConnection};

/// A trait for types that can be converted into the result of an SQL function.
pub trait ToResult {
    unsafe fn set_result(&self, ctx: *mut sqlite3_context);
}

macro_rules! raw_to_impl(
    ($t:ty, $f:ident) => (
        impl ToResult for $t {
            unsafe fn set_result(&self, ctx: *mut sqlite3_context) {
                ffi::$f(ctx, *self)
            }
        }
    )
);

raw_to_impl!(c_int, sqlite3_result_int);
raw_to_impl!(i64, sqlite3_result_int64);
raw_to_impl!(c_double, sqlite3_result_double);

impl<'a> ToResult for bool {
    unsafe fn set_result(&self, ctx: *mut sqlite3_context) {
        if *self {
            ffi::sqlite3_result_int(ctx, 1)
        } else {
            ffi::sqlite3_result_int(ctx, 0)
        }
    }
}


impl<'a> ToResult for &'a str {
    unsafe fn set_result(&self, ctx: *mut sqlite3_context) {
        let length = self.len();
        if length > ::std::i32::MAX as usize {
            ffi::sqlite3_result_error_toobig(ctx);
            return;
        }
        match str_to_cstring(self) {
            Ok(c_str) => {
                ffi::sqlite3_result_text(ctx,
                                         c_str.as_ptr(),
                                         length as c_int,
                                         ffi::SQLITE_TRANSIENT())
            }
            // TODO sqlite3_result_error
            Err(_) => ffi::sqlite3_result_error_code(ctx, ffi::SQLITE_MISUSE),
        }
    }
}

impl ToResult for String {
    unsafe fn set_result(&self, ctx: *mut sqlite3_context) {
        (&self[..]).set_result(ctx)
    }
}

impl<'a> ToResult for &'a [u8] {
    unsafe fn set_result(&self, ctx: *mut sqlite3_context) {
        if self.len() > ::std::i32::MAX as usize {
            ffi::sqlite3_result_error_toobig(ctx);
            return;
        }
        ffi::sqlite3_result_blob(ctx,
                                 mem::transmute(self.as_ptr()),
                                 self.len() as c_int,
                                 ffi::SQLITE_TRANSIENT())
    }
}

impl ToResult for Vec<u8> {
    unsafe fn set_result(&self, ctx: *mut sqlite3_context) {
        (&self[..]).set_result(ctx)
    }
}

impl<T: ToResult> ToResult for Option<T> {
    unsafe fn set_result(&self, ctx: *mut sqlite3_context) {
        match *self {
            None => ffi::sqlite3_result_null(ctx),
            Some(ref t) => t.set_result(ctx),
        }
    }
}

impl ToResult for Null {
    unsafe fn set_result(&self, ctx: *mut sqlite3_context) {
        ffi::sqlite3_result_null(ctx)
    }
}

<<<<<<< HEAD
/// Error indicating that a memory allocation failed.
#[derive(Copy,Clone)]
pub struct NoMem;

impl ToResult for NoMem {
    unsafe fn set_result(&self, ctx: *mut sqlite3_context) {
        ffi::sqlite3_result_error_nomem(ctx)
    }
}

/// Error indicating that a string or BLOB is too long to represent.
#[derive(Copy,Clone)]
pub struct TooBig;

impl ToResult for TooBig {
    unsafe fn set_result(&self, ctx: *mut sqlite3_context) {
        ffi::sqlite3_result_error_toobig(ctx)
    }
}

/// A trait for types that can be created from a SQLite function parameter value.
pub trait FromValue: Sized {
    unsafe fn parameter_value(v: *mut sqlite3_value) -> Result<Self>;

    /// FromValue types can implement this method and use sqlite3_value_type to check that
    /// the type reported by SQLite matches a type suitable for Self. This method is used
    /// by `Context::get` to confirm that the parameter contains a valid type before
    /// attempting to retrieve the value.
    unsafe fn parameter_has_valid_sqlite_type(_: *mut sqlite3_value) -> bool {
        true
    }
}


macro_rules! raw_from_impl(
    ($t:ty, $f:ident, $c:expr) => (
        impl FromValue for $t {
            unsafe fn parameter_value(v: *mut sqlite3_value) -> Result<$t> {
                Ok(ffi::$f(v))
            }

            unsafe fn parameter_has_valid_sqlite_type(v: *mut sqlite3_value) -> bool {
                sqlite3_value_numeric_type(v) == $c
            }
        }
    )
);

raw_from_impl!(c_int, sqlite3_value_int, ffi::SQLITE_INTEGER);
raw_from_impl!(i64, sqlite3_value_int64, ffi::SQLITE_INTEGER);

impl FromValue for bool {
    unsafe fn parameter_value(v: *mut sqlite3_value) -> Result<bool> {
        match ffi::sqlite3_value_int(v) {
            0 => Ok(false),
            _ => Ok(true),
        }
    }

    unsafe fn parameter_has_valid_sqlite_type(v: *mut sqlite3_value) -> bool {
        sqlite3_value_numeric_type(v) == ffi::SQLITE_INTEGER
    }
}

impl FromValue for c_double {
    unsafe fn parameter_value(v: *mut sqlite3_value) -> Result<c_double> {
        Ok(ffi::sqlite3_value_double(v))
    }

    unsafe fn parameter_has_valid_sqlite_type(v: *mut sqlite3_value) -> bool {
        sqlite3_value_numeric_type(v) == ffi::SQLITE_FLOAT ||
        sqlite3_value_numeric_type(v) == ffi::SQLITE_INTEGER
    }
}

impl FromValue for String {
    unsafe fn parameter_value(v: *mut sqlite3_value) -> Result<String> {
        let c_text = ffi::sqlite3_value_text(v);
        if c_text.is_null() {
            Ok("".to_owned())
        } else {
            let c_slice = CStr::from_ptr(c_text as *const c_char).to_bytes();
            let utf8_str = try!(str::from_utf8(c_slice));
            Ok(utf8_str.into())
        }
    }

    unsafe fn parameter_has_valid_sqlite_type(v: *mut sqlite3_value) -> bool {
        sqlite3_value_type(v) == ffi::SQLITE_TEXT
    }
}

impl FromValue for Vec<u8> {
    unsafe fn parameter_value(v: *mut sqlite3_value) -> Result<Vec<u8>> {
=======
impl<'a> ValueRef<'a> {
    unsafe fn from_value(value: *mut sqlite3_value) -> ValueRef<'a> {
>>>>>>> 9e494523
        use std::slice::from_raw_parts;

        match ffi::sqlite3_value_type(value) {
            ffi::SQLITE_NULL => ValueRef::Null,
            ffi::SQLITE_INTEGER => ValueRef::Integer(ffi::sqlite3_value_int64(value)),
            ffi::SQLITE_FLOAT => ValueRef::Real(ffi::sqlite3_value_double(value)),
            ffi::SQLITE_TEXT => {
                let text = ffi::sqlite3_value_text(value);
                assert!(!text.is_null(), "unexpected SQLITE_TEXT value type with NULL data");
                let s = CStr::from_ptr(text as *const c_char);

                // sqlite3_value_text returns UTF8 data, so our unwrap here should be fine.
                let s = s.to_str().expect("sqlite3_value_text returned invalid UTF-8");
                ValueRef::Text(s)
            }
            ffi::SQLITE_BLOB => {
                let blob = ffi::sqlite3_value_blob(value);
                assert!(!blob.is_null(), "unexpected SQLITE_BLOB value type with NULL data");

                let len = ffi::sqlite3_value_bytes(value);
                assert!(len >= 0, "unexpected negative return from sqlite3_value_bytes");

                ValueRef::Blob(from_raw_parts(blob as *const u8, len as usize))
            }
            _ => unreachable!("sqlite3_value_type returned invalid value")
        }
    }
}

unsafe extern "C" fn free_boxed_value<T>(p: *mut c_void) {
    let _: Box<T> = Box::from_raw(mem::transmute(p));
}

/// Context is a wrapper for the SQLite function evaluation context.
pub struct Context<'a> {
    ctx: *mut sqlite3_context,
    args: &'a [*mut sqlite3_value],
}

impl<'a> Context<'a> {
    /// Returns the number of arguments to the function.
    pub fn len(&self) -> usize {
        self.args.len()
    }
    /// Returns `true` when there is no argument.
    pub fn is_empty(&self) -> bool {
        self.args.is_empty()
    }

    /// Returns the `idx`th argument as a `T`.
    ///
    /// # Failure
    ///
    /// Will panic if `idx` is greater than or equal to `self.len()`.
    ///
    /// Will return Err if the underlying SQLite type cannot be converted to a `T`.
    pub fn get<T: FromSql>(&self, idx: usize) -> Result<T> {
        let arg = self.args[idx];
        let value = unsafe { ValueRef::from_value(arg) };
        FromSql::column_result(value).map_err(|err| match err {
            Error::InvalidColumnType => Error::InvalidFunctionParameterType,
            _ => err
        })
    }

    /// Sets the auxilliary data associated with a particular parameter. See
    /// https://www.sqlite.org/c3ref/get_auxdata.html for a discussion of
    /// this feature, or the unit tests of this module for an example.
    pub fn set_aux<T>(&self, arg: c_int, value: T) {
        let boxed = Box::into_raw(Box::new(value));
        unsafe {
            ffi::sqlite3_set_auxdata(self.ctx,
                                     arg,
                                     mem::transmute(boxed),
                                     Some(free_boxed_value::<T>))
        };
    }

    /// Gets the auxilliary data that was associated with a given parameter
    /// via `set_aux`. Returns `None` if no data has been associated.
    ///
    /// # Unsafety
    ///
    /// This function is unsafe as there is no guarantee that the type `T`
    /// requested matches the type `T` that was provided to `set_aux`. The
    /// types must be identical.
    pub unsafe fn get_aux<T>(&self, arg: c_int) -> Option<&T> {
        let p = ffi::sqlite3_get_auxdata(self.ctx, arg) as *mut T;
        if p.is_null() {
            None
        } else {
            Some(&*p)
        }
    }
}

/// Aggregate is the callback interface for user-defined aggregate function.
///
/// `A` is the type of the aggregation context and `T` is the type of the final result.
/// Implementations should be stateless.
pub trait Aggregate<A, T>
    where T: ToResult
{
    /// Initializes the aggregation context. Will be called prior to the first call
    /// to `step()` to set up the context for an invocation of the function. (Note:
    /// `init()` will not be called if the there are no rows.)
    fn init(&self) -> A;

    /// "step" function called once for each row in an aggregate group. May be called
    /// 0 times if there are no rows.
    fn step(&self, &mut Context, &mut A) -> Result<()>;

    /// Computes and returns the final result. Will be called exactly once for each
    /// invocation of the function. If `step()` was called at least once, will be given
    /// `Some(A)` (the same `A` as was created by `init` and given to `step`); if `step()`
    /// was not called (because the function is running against 0 rows), will be given
    /// `None`.
    fn finalize(&self, Option<A>) -> Result<T>;
}

impl Connection {
    /// Attach a user-defined scalar function to this database connection.
    ///
    /// `fn_name` is the name the function will be accessible from SQL.
    /// `n_arg` is the number of arguments to the function. Use `-1` for a variable
    /// number. If the function always returns the same value given the same
    /// input, `deterministic` should be `true`.
    ///
    /// The function will remain available until the connection is closed or
    /// until it is explicitly removed via `remove_function`.
    ///
    /// # Example
    ///
    /// ```rust
    /// # use rusqlite::{Connection, Result};
    /// # type c_double = f64;
    /// fn scalar_function_example(db: Connection) -> Result<()> {
    ///     try!(db.create_scalar_function("halve", 1, true, |ctx| {
    ///         let value = try!(ctx.get::<c_double>(0));
    ///         Ok(value / 2f64)
    ///     }));
    ///
    ///     let six_halved: f64 = try!(db.query_row("SELECT halve(6)", &[], |r| r.get(0)));
    ///     assert_eq!(six_halved, 3f64);
    ///     Ok(())
    /// }
    /// ```
    ///
    /// # Failure
    ///
    /// Will return Err if the function could not be attached to the connection.
    pub fn create_scalar_function<F, T>(&self,
                                        fn_name: &str,
                                        n_arg: c_int,
                                        deterministic: bool,
                                        x_func: F)
                                        -> Result<()>
        where F: FnMut(&Context) -> Result<T>,
              T: ToResult
    {
        self.db.borrow_mut().create_scalar_function(fn_name, n_arg, deterministic, x_func)
    }

    /// Attach a user-defined aggregate function to this database connection.
    ///
    /// # Failure
    ///
    /// Will return Err if the function could not be attached to the connection.
    pub fn create_aggregate_function<A, D, T>(&self,
                                              fn_name: &str,
                                              n_arg: c_int,
                                              deterministic: bool,
                                              aggr: D)
                                              -> Result<()>
        where D: Aggregate<A, T>,
              T: ToResult
    {
        self.db
            .borrow_mut()
            .create_aggregate_function(fn_name, n_arg, deterministic, aggr)
    }

    /// Removes a user-defined function from this database connection.
    ///
    /// `fn_name` and `n_arg` should match the name and number of arguments
    /// given to `create_scalar_function` or `create_aggregate_function`.
    ///
    /// # Failure
    ///
    /// Will return Err if the function could not be removed.
    pub fn remove_function(&self, fn_name: &str, n_arg: c_int) -> Result<()> {
        self.db.borrow_mut().remove_function(fn_name, n_arg)
    }
}

impl InnerConnection {
    fn create_scalar_function<F, T>(&mut self,
                                    fn_name: &str,
                                    n_arg: c_int,
                                    deterministic: bool,
                                    x_func: F)
                                    -> Result<()>
        where F: FnMut(&Context) -> Result<T>,
              T: ToResult
    {
        unsafe extern "C" fn call_boxed_closure<F, T>(ctx: *mut sqlite3_context,
                                                      argc: c_int,
                                                      argv: *mut *mut sqlite3_value)
            where F: FnMut(&Context) -> Result<T>,
                  T: ToResult
        {
            let ctx = Context {
                ctx: ctx,
                args: slice::from_raw_parts(argv, argc as usize),
            };
            let boxed_f: *mut F = mem::transmute(ffi::sqlite3_user_data(ctx.ctx));
            assert!(!boxed_f.is_null(), "Internal error - null function pointer");
            match (*boxed_f)(&ctx) {
                Ok(r) => r.set_result(ctx.ctx),
                Err(Error::SqliteFailure(err, s)) => {
                    ffi::sqlite3_result_error_code(ctx.ctx, err.extended_code);
                    if let Some(Ok(cstr)) = s.map(|s| str_to_cstring(&s)) {
                        ffi::sqlite3_result_error(ctx.ctx, cstr.as_ptr(), -1);
                    }
                }
                Err(err) => {
                    ffi::sqlite3_result_error_code(ctx.ctx, ffi::SQLITE_CONSTRAINT_FUNCTION);
                    if let Ok(cstr) = str_to_cstring(err.description()) {
                        ffi::sqlite3_result_error(ctx.ctx, cstr.as_ptr(), -1);
                    }
                }
            }
        }

        let boxed_f: *mut F = Box::into_raw(Box::new(x_func));
        let c_name = try!(str_to_cstring(fn_name));
        let mut flags = ffi::SQLITE_UTF8;
        if deterministic {
            flags |= ffi::SQLITE_DETERMINISTIC;
        }
        let r = unsafe {
            ffi::sqlite3_create_function_v2(self.db(),
                                            c_name.as_ptr(),
                                            n_arg,
                                            flags,
                                            mem::transmute(boxed_f),
                                            Some(call_boxed_closure::<F, T>),
                                            None,
                                            None,
                                            Some(free_boxed_value::<F>))
        };
        self.decode_result(r)
    }

    fn create_aggregate_function<A, D, T>(&mut self,
                                          fn_name: &str,
                                          n_arg: c_int,
                                          deterministic: bool,
                                          aggr: D)
                                          -> Result<()>
        where D: Aggregate<A, T>,
              T: ToResult
    {
        unsafe fn aggregate_context<A>(ctx: *mut sqlite3_context,
                                       bytes: usize)
                                       -> Option<*mut *mut A> {
            let pac = ffi::sqlite3_aggregate_context(ctx, bytes as c_int) as *mut *mut A;
            if pac.is_null() {
                return None;
            }
            Some(pac)
        }

        unsafe fn report_aggregate_error(ctx: *mut sqlite3_context, err: Error) {
            match err {
                Error::SqliteFailure(err, s) => {
                    ffi::sqlite3_result_error_code(ctx, err.extended_code);
                    if let Some(Ok(cstr)) = s.map(|s| str_to_cstring(&s)) {
                        ffi::sqlite3_result_error(ctx, cstr.as_ptr(), -1);
                    }
                }
                _ => {
                    ffi::sqlite3_result_error_code(ctx, ffi::SQLITE_CONSTRAINT_FUNCTION);
                    if let Ok(cstr) = str_to_cstring(err.description()) {
                        ffi::sqlite3_result_error(ctx, cstr.as_ptr(), -1);
                    }
                }
            }
        }

        unsafe extern "C" fn call_boxed_step<A, D, T>(ctx: *mut sqlite3_context,
                                                      argc: c_int,
                                                      argv: *mut *mut sqlite3_value)
            where D: Aggregate<A, T>,
                  T: ToResult
        {
            let boxed_aggr: *mut D = mem::transmute(ffi::sqlite3_user_data(ctx));
            assert!(!boxed_aggr.is_null(),
                    "Internal error - null aggregate pointer");

            let pac = match aggregate_context(ctx, ::std::mem::size_of::<*mut A>()) {
                Some(pac) => pac,
                None => {
                    ffi::sqlite3_result_error_nomem(ctx);
                    return;
                }
            };

            if (*pac).is_null() {
                *pac = Box::into_raw(Box::new((*boxed_aggr).init()));
            }

            let mut ctx = Context {
                ctx: ctx,
                args: slice::from_raw_parts(argv, argc as usize),
            };

            match (*boxed_aggr).step(&mut ctx, &mut **pac) {
                Ok(_) => {}
                Err(err) => report_aggregate_error(ctx.ctx, err),
            };
        }

        unsafe extern "C" fn call_boxed_final<A, D, T>(ctx: *mut sqlite3_context)
            where D: Aggregate<A, T>,
                  T: ToResult
        {
            let boxed_aggr: *mut D = mem::transmute(ffi::sqlite3_user_data(ctx));
            assert!(!boxed_aggr.is_null(),
                    "Internal error - null aggregate pointer");

            // Within the xFinal callback, it is customary to set N=0 in calls to
            // sqlite3_aggregate_context(C,N) so that no pointless memory allocations occur.
            let a: Option<A> = match aggregate_context(ctx, 0) {
                Some(pac) => {
                    if (*pac).is_null() {
                        None
                    } else {
                        let a = Box::from_raw(*pac);
                        Some(*a)
                    }
                }
                None => None,
            };

            match (*boxed_aggr).finalize(a) {
                Ok(r) => r.set_result(ctx),
                Err(err) => report_aggregate_error(ctx, err),
            };
        }

        let boxed_aggr: *mut D = Box::into_raw(Box::new(aggr));
        let c_name = try!(str_to_cstring(fn_name));
        let mut flags = ffi::SQLITE_UTF8;
        if deterministic {
            flags |= ffi::SQLITE_DETERMINISTIC;
        }
        let r = unsafe {
            ffi::sqlite3_create_function_v2(self.db(),
                                            c_name.as_ptr(),
                                            n_arg,
                                            flags,
                                            mem::transmute(boxed_aggr),
                                            None,
                                            Some(call_boxed_step::<A, D, T>),
                                            Some(call_boxed_final::<A, D, T>),
                                            Some(free_boxed_value::<D>))
        };
        self.decode_result(r)
    }

    fn remove_function(&mut self, fn_name: &str, n_arg: c_int) -> Result<()> {
        let c_name = try!(str_to_cstring(fn_name));
        let r = unsafe {
            ffi::sqlite3_create_function_v2(self.db(),
                                            c_name.as_ptr(),
                                            n_arg,
                                            ffi::SQLITE_UTF8,
                                            ptr::null_mut(),
                                            None,
                                            None,
                                            None,
                                            None)
        };
        self.decode_result(r)
    }
}

#[cfg(test)]
mod test {
    extern crate regex;

    use std::collections::HashMap;
    use libc::c_double;
    use self::regex::Regex;
    use std::f64::EPSILON;

    use {Connection, Error, Result};
    use functions::{Aggregate, Context};

    fn half(ctx: &Context) -> Result<c_double> {
        assert!(ctx.len() == 1, "called with unexpected number of arguments");
        let value = try!(ctx.get::<c_double>(0));
        Ok(value / 2f64)
    }

    #[test]
    fn test_function_half() {
        let db = Connection::open_in_memory().unwrap();
        db.create_scalar_function("half", 1, true, half).unwrap();
        let result: Result<f64> = db.query_row("SELECT half(6)", &[], |r| r.get(0));

        assert!((3f64 - result.unwrap()).abs() < EPSILON);
    }

    #[test]
    fn test_remove_function() {
        let db = Connection::open_in_memory().unwrap();
        db.create_scalar_function("half", 1, true, half).unwrap();
        let result: Result<f64> = db.query_row("SELECT half(6)", &[], |r| r.get(0));
        assert!((3f64 - result.unwrap()).abs() < EPSILON);

        db.remove_function("half", 1).unwrap();
        let result: Result<f64> = db.query_row("SELECT half(6)", &[], |r| r.get(0));
        assert!(result.is_err());
    }

    // This implementation of a regexp scalar function uses SQLite's auxilliary data
    // (https://www.sqlite.org/c3ref/get_auxdata.html) to avoid recompiling the regular
    // expression multiple times within one query.
    fn regexp_with_auxilliary(ctx: &Context) -> Result<bool> {
        assert!(ctx.len() == 2, "called with unexpected number of arguments");

        let saved_re: Option<&Regex> = unsafe { ctx.get_aux(0) };
        let new_re = match saved_re {
            None => {
                let s = try!(ctx.get::<String>(0));
                match Regex::new(&s) {
                    Ok(r) => Some(r),
                    Err(err) => return Err(Error::UserFunctionError(Box::new(err))),
                }
            }
            Some(_) => None,
        };

        let is_match = {
            let re = saved_re.unwrap_or_else(|| new_re.as_ref().unwrap());

            let text = try!(ctx.get::<String>(1));
            re.is_match(&text)
        };

        if let Some(re) = new_re {
            ctx.set_aux(0, re);
        }

        Ok(is_match)
    }

    #[test]
    #[cfg_attr(rustfmt, rustfmt_skip)]
    fn test_function_regexp_with_auxilliary() {
        let db = Connection::open_in_memory().unwrap();
        db.execute_batch("BEGIN;
                         CREATE TABLE foo (x string);
                         INSERT INTO foo VALUES ('lisa');
                         INSERT INTO foo VALUES ('lXsi');
                         INSERT INTO foo VALUES ('lisX');
                         END;").unwrap();
        db.create_scalar_function("regexp", 2, true, regexp_with_auxilliary).unwrap();

        let result: Result<bool> = db.query_row("SELECT regexp('l.s[aeiouy]', 'lisa')",
                                  &[],
                                  |r| r.get(0));

        assert_eq!(true, result.unwrap());

        let result: Result<i64> =
            db.query_row("SELECT COUNT(*) FROM foo WHERE regexp('l.s[aeiouy]', x) == 1",
                         &[],
                         |r| r.get(0));

        assert_eq!(2, result.unwrap());
    }

    #[test]
    #[cfg_attr(rustfmt, rustfmt_skip)]
    fn test_function_regexp_with_hashmap_cache() {
        let db = Connection::open_in_memory().unwrap();
        db.execute_batch("BEGIN;
                         CREATE TABLE foo (x string);
                         INSERT INTO foo VALUES ('lisa');
                         INSERT INTO foo VALUES ('lXsi');
                         INSERT INTO foo VALUES ('lisX');
                         END;").unwrap();

        // This implementation of a regexp scalar function uses a captured HashMap
        // to keep cached regular expressions around (even across multiple queries)
        // until the function is removed.
        let mut cached_regexes = HashMap::new();
        db.create_scalar_function("regexp", 2, true, move |ctx| {
            assert!(ctx.len() == 2, "called with unexpected number of arguments");

            let regex_s = try!(ctx.get::<String>(0));
            let entry = cached_regexes.entry(regex_s.clone());
            let regex = {
                use std::collections::hash_map::Entry::{Occupied, Vacant};
                match entry {
                    Occupied(occ) => occ.into_mut(),
                    Vacant(vac) => {
                        match Regex::new(&regex_s) {
                            Ok(r) => vac.insert(r),
                            Err(err) => return Err(Error::UserFunctionError(Box::new(err))),
                        }
                    }
                }
            };

            let text = try!(ctx.get::<String>(1));
            Ok(regex.is_match(&text))
        }).unwrap();

        let result: Result<bool> = db.query_row("SELECT regexp('l.s[aeiouy]', 'lisa')",
                                  &[],
                                  |r| r.get(0));

        assert_eq!(true, result.unwrap());

        let result: Result<i64> =
            db.query_row("SELECT COUNT(*) FROM foo WHERE regexp('l.s[aeiouy]', x) == 1",
                         &[],
                         |r| r.get(0));

        assert_eq!(2, result.unwrap());
    }

    #[test]
    fn test_varargs_function() {
        let db = Connection::open_in_memory().unwrap();
        db.create_scalar_function("my_concat", -1, true, |ctx| {
                let mut ret = String::new();

                for idx in 0..ctx.len() {
                    let s = try!(ctx.get::<String>(idx));
                    ret.push_str(&s);
                }

                Ok(ret)
            })
            .unwrap();

        for &(expected, query) in &[("", "SELECT my_concat()"),
                                    ("onetwo", "SELECT my_concat('one', 'two')"),
                                    ("abc", "SELECT my_concat('a', 'b', 'c')")] {
            let result: String = db.query_row(query, &[], |r| r.get(0)).unwrap();
            assert_eq!(expected, result);
        }
    }

    struct Sum;
    struct Count;

    impl Aggregate<i64, Option<i64>> for Sum {
        fn init(&self) -> i64 {
            0
        }

        fn step(&self, ctx: &mut Context, sum: &mut i64) -> Result<()> {
            *sum += try!(ctx.get::<i64>(0));
            Ok(())
        }

        fn finalize(&self, sum: Option<i64>) -> Result<Option<i64>> {
            Ok(sum)
        }
    }

    impl Aggregate<i64, i64> for Count {
        fn init(&self) -> i64 {
            0
        }

        fn step(&self, _ctx: &mut Context, sum: &mut i64) -> Result<()> {
            *sum += 1;
            Ok(())
        }

        fn finalize(&self, sum: Option<i64>) -> Result<i64> {
            Ok(sum.unwrap_or(0))
        }
    }

    #[test]
    fn test_sum() {
        let db = Connection::open_in_memory().unwrap();
        db.create_aggregate_function("my_sum", 1, true, Sum).unwrap();

        // sum should return NULL when given no columns (contrast with count below)
        let no_result = "SELECT my_sum(i) FROM (SELECT 2 AS i WHERE 1 <> 1)";
        let result: Option<i64> = db.query_row(no_result, &[], |r| r.get(0))
            .unwrap();
        assert!(result.is_none());

        let single_sum = "SELECT my_sum(i) FROM (SELECT 2 AS i UNION ALL SELECT 2)";
        let result: i64 = db.query_row(single_sum, &[], |r| r.get(0))
            .unwrap();
        assert_eq!(4, result);

        let dual_sum = "SELECT my_sum(i), my_sum(j) FROM (SELECT 2 AS i, 1 AS j UNION ALL SELECT \
                        2, 1)";
        let result: (i64, i64) = db.query_row(dual_sum, &[], |r| (r.get(0), r.get(1)))
            .unwrap();
        assert_eq!((4, 2), result);
    }

    #[test]
    fn test_count() {
        let db = Connection::open_in_memory().unwrap();
        db.create_aggregate_function("my_count", -1, true, Count).unwrap();

        // count should return 0 when given no columns (contrast with sum above)
        let no_result = "SELECT my_count(i) FROM (SELECT 2 AS i WHERE 1 <> 1)";
        let result: i64 = db.query_row(no_result, &[], |r| r.get(0)).unwrap();
        assert_eq!(result, 0);

        let single_sum = "SELECT my_count(i) FROM (SELECT 2 AS i UNION ALL SELECT 2)";
        let result: i64 = db.query_row(single_sum, &[], |r| r.get(0))
            .unwrap();
        assert_eq!(2, result);
    }
}<|MERGE_RESOLUTION|>--- conflicted
+++ resolved
@@ -156,7 +156,6 @@
     }
 }
 
-<<<<<<< HEAD
 /// Error indicating that a memory allocation failed.
 #[derive(Copy,Clone)]
 pub struct NoMem;
@@ -177,84 +176,8 @@
     }
 }
 
-/// A trait for types that can be created from a SQLite function parameter value.
-pub trait FromValue: Sized {
-    unsafe fn parameter_value(v: *mut sqlite3_value) -> Result<Self>;
-
-    /// FromValue types can implement this method and use sqlite3_value_type to check that
-    /// the type reported by SQLite matches a type suitable for Self. This method is used
-    /// by `Context::get` to confirm that the parameter contains a valid type before
-    /// attempting to retrieve the value.
-    unsafe fn parameter_has_valid_sqlite_type(_: *mut sqlite3_value) -> bool {
-        true
-    }
-}
-
-
-macro_rules! raw_from_impl(
-    ($t:ty, $f:ident, $c:expr) => (
-        impl FromValue for $t {
-            unsafe fn parameter_value(v: *mut sqlite3_value) -> Result<$t> {
-                Ok(ffi::$f(v))
-            }
-
-            unsafe fn parameter_has_valid_sqlite_type(v: *mut sqlite3_value) -> bool {
-                sqlite3_value_numeric_type(v) == $c
-            }
-        }
-    )
-);
-
-raw_from_impl!(c_int, sqlite3_value_int, ffi::SQLITE_INTEGER);
-raw_from_impl!(i64, sqlite3_value_int64, ffi::SQLITE_INTEGER);
-
-impl FromValue for bool {
-    unsafe fn parameter_value(v: *mut sqlite3_value) -> Result<bool> {
-        match ffi::sqlite3_value_int(v) {
-            0 => Ok(false),
-            _ => Ok(true),
-        }
-    }
-
-    unsafe fn parameter_has_valid_sqlite_type(v: *mut sqlite3_value) -> bool {
-        sqlite3_value_numeric_type(v) == ffi::SQLITE_INTEGER
-    }
-}
-
-impl FromValue for c_double {
-    unsafe fn parameter_value(v: *mut sqlite3_value) -> Result<c_double> {
-        Ok(ffi::sqlite3_value_double(v))
-    }
-
-    unsafe fn parameter_has_valid_sqlite_type(v: *mut sqlite3_value) -> bool {
-        sqlite3_value_numeric_type(v) == ffi::SQLITE_FLOAT ||
-        sqlite3_value_numeric_type(v) == ffi::SQLITE_INTEGER
-    }
-}
-
-impl FromValue for String {
-    unsafe fn parameter_value(v: *mut sqlite3_value) -> Result<String> {
-        let c_text = ffi::sqlite3_value_text(v);
-        if c_text.is_null() {
-            Ok("".to_owned())
-        } else {
-            let c_slice = CStr::from_ptr(c_text as *const c_char).to_bytes();
-            let utf8_str = try!(str::from_utf8(c_slice));
-            Ok(utf8_str.into())
-        }
-    }
-
-    unsafe fn parameter_has_valid_sqlite_type(v: *mut sqlite3_value) -> bool {
-        sqlite3_value_type(v) == ffi::SQLITE_TEXT
-    }
-}
-
-impl FromValue for Vec<u8> {
-    unsafe fn parameter_value(v: *mut sqlite3_value) -> Result<Vec<u8>> {
-=======
 impl<'a> ValueRef<'a> {
     unsafe fn from_value(value: *mut sqlite3_value) -> ValueRef<'a> {
->>>>>>> 9e494523
         use std::slice::from_raw_parts;
 
         match ffi::sqlite3_value_type(value) {
