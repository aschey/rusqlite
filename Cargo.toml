[package]
name = "rusqlite"
version = "0.10.1"
authors = ["John Gallagher <jgallagher@bignerdranch.com>"]
description = "Ergonomic wrapper for SQLite"
repository = "https://github.com/jgallagher/rusqlite"
documentation = "http://jgallagher.github.io/rusqlite/rusqlite/index.html"
readme = "README.md"
keywords = ["sqlite", "database", "ffi"]
license = "MIT"
categories = ["database"]

[badges]
travis-ci = { repository = "jgallagher/rusqlite" }
appveyor = { repository = "jgallagher/rusqlite" }

[lib]
name = "rusqlite"

[features]
load_extension = []
backup = ["libsqlite3-sys/min_sqlite_version_3_6_11"]
blob = ["libsqlite3-sys/min_sqlite_version_3_7_4"]
functions = ["libsqlite3-sys/min_sqlite_version_3_7_3"]
trace = ["libsqlite3-sys/min_sqlite_version_3_6_23"]
bundled = ["libsqlite3-sys/bundled"]
<<<<<<< HEAD
vtab = []
csvtab = ["csv"]

[dependencies]
time = "0.1"
bitflags = "0.7"
lru-cache = "0.1"
libc = "0.2"
chrono = { version = "0.2", optional = true }
serde_json = { version = "0.8", optional = true }

[dev-dependencies]
tempdir = "0.3"
=======
buildtime_bindgen = ["libsqlite3-sys/buildtime_bindgen"]
limits = []

[dependencies]
time = "0.1.0"
bitflags = "0.7"
lru-cache = "0.1.0"
chrono = { version = "0.3", optional = true }
serde_json = { version = "0.9", optional = true }

[dev-dependencies]
tempdir = "0.3.4"
>>>>>>> 74534171
lazy_static = "0.2"
regex = "0.2"

[dependencies.libsqlite3-sys]
path = "libsqlite3-sys"
version = "0.7"

[dependencies.csv]
version = "0.14"
optional = true

[[test]]
name = "config_log"
harness = false

[[test]]
name = "deny_single_threaded_sqlite_config"<|MERGE_RESOLUTION|>--- conflicted
+++ resolved
@@ -24,7 +24,8 @@
 functions = ["libsqlite3-sys/min_sqlite_version_3_7_3"]
 trace = ["libsqlite3-sys/min_sqlite_version_3_6_23"]
 bundled = ["libsqlite3-sys/bundled"]
-<<<<<<< HEAD
+buildtime_bindgen = ["libsqlite3-sys/buildtime_bindgen"]
+limits = []
 vtab = []
 csvtab = ["csv"]
 
@@ -32,26 +33,11 @@
 time = "0.1"
 bitflags = "0.7"
 lru-cache = "0.1"
-libc = "0.2"
-chrono = { version = "0.2", optional = true }
-serde_json = { version = "0.8", optional = true }
-
-[dev-dependencies]
-tempdir = "0.3"
-=======
-buildtime_bindgen = ["libsqlite3-sys/buildtime_bindgen"]
-limits = []
-
-[dependencies]
-time = "0.1.0"
-bitflags = "0.7"
-lru-cache = "0.1.0"
 chrono = { version = "0.3", optional = true }
 serde_json = { version = "0.9", optional = true }
 
 [dev-dependencies]
-tempdir = "0.3.4"
->>>>>>> 74534171
+tempdir = "0.3"
 lazy_static = "0.2"
 regex = "0.2"
 
