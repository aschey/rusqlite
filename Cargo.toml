--- conflicted
+++ resolved
@@ -14,11 +14,8 @@
 
 [features]
 load_extension = ["libsqlite3-sys/load_extension"]
-<<<<<<< HEAD
 blob = []
-=======
 trace = []
->>>>>>> ac08a18c
 
 [dependencies]
 time = "~0.1.0"
