--- conflicted
+++ resolved
@@ -9,11 +9,7 @@
     - cargo test --features load_extension
     - cargo test --features trace
     - cargo test --features functions
-<<<<<<< HEAD
     - cargo test --features cache
-    - cargo test --features "backup blob cache functions load_extension trace"
-=======
     - cargo test --features chrono
     - cargo test --features serde_json
-    - cargo test --features "backup blob chrono functions load_extension serde_json trace"
->>>>>>> 63e5570c
+    - cargo test --features "backup blob cache chrono functions load_extension serde_json trace"