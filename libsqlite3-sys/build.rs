use std::env;
use std::path::Path;

/// Tells whether we're building for Windows. This is more suitable than a plain
/// `cfg!(windows)`, since the latter does not properly handle cross-compilation
///
/// Note that there is no way to know at compile-time which system we'll be
/// targetting, and this test must be made at run-time (of the build script) See
/// https://doc.rust-lang.org/cargo/reference/environment-variables.html#environment-variables-cargo-sets-for-build-scripts
fn win_target() -> bool {
    env::var("CARGO_CFG_WINDOWS").is_ok()
}

/// Tells whether we're building for Android.
/// See [`win_target`]
#[cfg(any(feature = "bundled", feature = "bundled-windows"))]
fn android_target() -> bool {
    env::var("CARGO_CFG_TARGET_OS").map_or(false, |v| v == "android")
}

/// Tells whether a given compiler will be used `compiler_name` is compared to
/// the content of `CARGO_CFG_TARGET_ENV` (and is always lowercase)
///
/// See [`win_target`]
fn is_compiler(compiler_name: &str) -> bool {
    env::var("CARGO_CFG_TARGET_ENV").map_or(false, |v| v == compiler_name)
}

/// Copy bindgen file from `dir` to `out_path`.
fn copy_bindings<T: AsRef<Path>>(dir: &str, bindgen_name: &str, out_path: T) {
    std::fs::copy(format!("{dir}/{bindgen_name}"), out_path)
        .expect("Could not copy bindings to output directory");
}

fn main() {
    let out_dir = env::var("OUT_DIR").unwrap();
    let out_path = Path::new(&out_dir).join("bindgen.rs");
    if cfg!(feature = "in_gecko") {
        // When inside mozilla-central, we are included into the build with
        // sqlite3.o directly, so we don't want to provide any linker arguments.
        copy_bindings("sqlite3", "bindgen_bundled_version.rs", out_path);
        return;
    }

    println!("cargo:rerun-if-env-changed=LIBSQLITE3_SYS_USE_PKG_CONFIG");
    if env::var_os("LIBSQLITE3_SYS_USE_PKG_CONFIG").map_or(false, |s| s != "0") {
        build_linked::main(&out_dir, &out_path);
    } else if cfg!(all(
        feature = "sqlcipher",
        not(feature = "bundled-sqlcipher")
    )) {
        if cfg!(feature = "bundled") || (win_target() && cfg!(feature = "bundled-windows")) {
            println!(
                "cargo:warning=For backwards compatibility, feature 'sqlcipher' overrides
                features 'bundled' and 'bundled-windows'. If you want a bundled build of
                SQLCipher (available for the moment only on Unix), use feature 'bundled-sqlcipher'
                or 'bundled-sqlcipher-vendored-openssl' to also bundle OpenSSL crypto."
            );
        }
        build_linked::main(&out_dir, &out_path);
    } else if cfg!(feature = "bundled")
        || (win_target() && cfg!(feature = "bundled-windows"))
        || cfg!(feature = "bundled-sqlcipher")
    {
        #[cfg(any(
            feature = "bundled",
            feature = "bundled-windows",
            feature = "bundled-sqlcipher"
        ))]
        build_bundled::main(&out_dir, &out_path);
        #[cfg(not(any(
            feature = "bundled",
            feature = "bundled-windows",
            feature = "bundled-sqlcipher"
        )))]
        panic!("The runtime test should not run this branch, which has not compiled any logic.")
    } else {
        build_linked::main(&out_dir, &out_path);
    }
}

#[cfg(any(
    feature = "bundled",
    feature = "bundled-windows",
    feature = "bundled-sqlcipher"
))]
mod build_bundled {
    use std::env;
    use std::ffi::OsString;
    use std::path::{Path, PathBuf};

    use super::{is_compiler, win_target};

    pub fn main(out_dir: &str, out_path: &Path) {
        let lib_name = super::lib_name();

        // This is just a sanity check, the top level `main` should ensure this.
        assert!(!(cfg!(feature = "bundled-windows") && !cfg!(feature = "bundled") && !win_target()),
            "This module should not be used: we're not on Windows and the bundled feature has not been enabled");

        #[cfg(feature = "buildtime_bindgen")]
        {
            use super::{bindings, HeaderLocation};
            let header = HeaderLocation::FromPath(lib_name.to_owned());
            bindings::write_to_out_dir(header, out_path);
        }
        #[cfg(not(feature = "buildtime_bindgen"))]
        {
            super::copy_bindings(lib_name, "bindgen_bundled_version.rs", out_path);
        }
        println!("cargo:rerun-if-changed={lib_name}/sqlite3.c");
        println!("cargo:rerun-if-changed=sqlite3/wasm32-wasi-vfs.c");
        let mut cfg = cc::Build::new();
        cfg.file(format!("{lib_name}/sqlite3.c"))
            .flag("-DSQLITE_CORE")
            .flag("-DSQLITE_DEFAULT_FOREIGN_KEYS=1")
            .flag("-DSQLITE_ENABLE_API_ARMOR")
            .flag("-DSQLITE_ENABLE_COLUMN_METADATA")
            .flag("-DSQLITE_ENABLE_DBSTAT_VTAB")
            .flag("-DSQLITE_ENABLE_FTS3")
            .flag("-DSQLITE_ENABLE_FTS3_PARENTHESIS")
            .flag("-DSQLITE_ENABLE_FTS5")
            .flag("-DSQLITE_ENABLE_JSON1")
            .flag("-DSQLITE_ENABLE_LOAD_EXTENSION=1")
            .flag("-DSQLITE_ENABLE_MEMORY_MANAGEMENT")
            .flag("-DSQLITE_ENABLE_RTREE")
            .flag("-DSQLITE_ENABLE_STAT2")
            .flag("-DSQLITE_ENABLE_STAT4")
            .flag("-DSQLITE_SOUNDEX")
            .flag("-DSQLITE_THREADSAFE=1")
            .flag("-DSQLITE_USE_URI")
            .flag("-DHAVE_USLEEP=1")
            .flag("-D_POSIX_THREAD_SAFE_FUNCTIONS") // cross compile with MinGW
            .warnings(false);

        if cfg!(feature = "bundled-sqlcipher") {
            cfg.flag("-DSQLITE_HAS_CODEC").flag("-DSQLITE_TEMP_STORE=2");

            let target = env::var("TARGET").unwrap();
            let host = env::var("HOST").unwrap();

            let is_windows = host.contains("windows") && target.contains("windows");
            let is_apple = host.contains("apple") && target.contains("apple");

            let lib_dir = env("OPENSSL_LIB_DIR").map(PathBuf::from);
            let inc_dir = env("OPENSSL_INCLUDE_DIR").map(PathBuf::from);
            let mut use_openssl = false;

            let (lib_dir, inc_dir) = match (lib_dir, inc_dir) {
                (Some(lib_dir), Some(inc_dir)) => {
                    use_openssl = true;
                    (lib_dir, inc_dir)
                }
                (lib_dir, inc_dir) => match find_openssl_dir(&host, &target) {
                    None => {
                        if is_windows && !cfg!(feature = "bundled-sqlcipher-vendored-openssl") {
                            panic!("Missing environment variable OPENSSL_DIR or OPENSSL_DIR is not set")
                        } else {
                            (PathBuf::new(), PathBuf::new())
                        }
                    }
                    Some(openssl_dir) => {
                        let lib_dir = lib_dir.unwrap_or_else(|| openssl_dir.join("lib"));
                        let inc_dir = inc_dir.unwrap_or_else(|| openssl_dir.join("include"));

                        assert!(
                            Path::new(&lib_dir).exists(),
                            "OpenSSL library directory does not exist: {}",
                            lib_dir.to_string_lossy()
                        );

                        if !Path::new(&inc_dir).exists() {
                            panic!(
                                "OpenSSL include directory does not exist: {}",
                                inc_dir.to_string_lossy()
                            );
                        }

                        use_openssl = true;
                        (lib_dir, inc_dir)
                    }
                },
            };

            if cfg!(feature = "bundled-sqlcipher-vendored-openssl") {
                cfg.include(env::var("DEP_OPENSSL_INCLUDE").unwrap());
                // cargo will resolve downstream to the static lib in
                // openssl-sys
            } else if use_openssl {
                cfg.include(inc_dir.to_string_lossy().as_ref());
                let lib_name = if is_windows { "libcrypto" } else { "crypto" };
                println!("cargo:rustc-link-lib=dylib={}", lib_name);
                println!("cargo:rustc-link-search={}", lib_dir.to_string_lossy());
            } else if is_apple {
                cfg.flag("-DSQLCIPHER_CRYPTO_CC");
                println!("cargo:rustc-link-lib=framework=Security");
                println!("cargo:rustc-link-lib=framework=CoreFoundation");
            } else {
                // branch not taken on Windows, just `crypto` is fine.
                println!("cargo:rustc-link-lib=dylib=crypto");
            }
        }

        // on android sqlite can't figure out where to put the temp files.
        // the bundled sqlite on android also uses `SQLITE_TEMP_STORE=3`.
        // https://android.googlesource.com/platform/external/sqlite/+/2c8c9ae3b7e6f340a19a0001c2a889a211c9d8b2/dist/Android.mk
        if super::android_target() {
            cfg.flag("-DSQLITE_TEMP_STORE=3");
        }

        if cfg!(feature = "with-asan") {
            cfg.flag("-fsanitize=address");
        }

        // If explicitly requested: enable static linking against the Microsoft Visual
        // C++ Runtime to avoid dependencies on vcruntime140.dll and similar libraries.
        if cfg!(target_feature = "crt-static") && is_compiler("msvc") {
            cfg.static_crt(true);
        }

        // Older versions of visual studio don't support c99 (including isnan), which
        // causes a build failure when the linker fails to find the `isnan`
        // function. `sqlite` provides its own implementation, using the fact
        // that x != x when x is NaN.
        //
        // There may be other platforms that don't support `isnan`, they should be
        // tested for here.
        if is_compiler("msvc") {
            use cc::windows_registry::{find_vs_version, VsVers};
            let vs_has_nan = match find_vs_version() {
                Ok(ver) => ver != VsVers::Vs12,
                Err(_msg) => false,
            };
            if vs_has_nan {
                cfg.flag("-DHAVE_ISNAN");
            }
        } else {
            cfg.flag("-DHAVE_ISNAN");
        }
        if !win_target() {
            cfg.flag("-DHAVE_LOCALTIME_R");
        }
        // Target wasm32-wasi can't compile the default VFS
        if env::var("TARGET").map_or(false, |v| v == "wasm32-wasi") {
            cfg.flag("-DSQLITE_OS_OTHER")
                // https://github.com/rust-lang/rust/issues/74393
                .flag("-DLONGDOUBLE_TYPE=double");
            if cfg!(feature = "wasm32-wasi-vfs") {
                cfg.file("sqlite3/wasm32-wasi-vfs.c");
            }
        }
        if cfg!(feature = "unlock_notify") {
            cfg.flag("-DSQLITE_ENABLE_UNLOCK_NOTIFY");
        }
        if cfg!(feature = "preupdate_hook") {
            cfg.flag("-DSQLITE_ENABLE_PREUPDATE_HOOK");
        }
        if cfg!(feature = "session") {
            cfg.flag("-DSQLITE_ENABLE_SESSION");
        }

        if let Ok(limit) = env::var("SQLITE_MAX_VARIABLE_NUMBER") {
            cfg.flag(&format!("-DSQLITE_MAX_VARIABLE_NUMBER={limit}"));
        }
        println!("cargo:rerun-if-env-changed=SQLITE_MAX_VARIABLE_NUMBER");

        if let Ok(limit) = env::var("SQLITE_MAX_EXPR_DEPTH") {
            cfg.flag(&format!("-DSQLITE_MAX_EXPR_DEPTH={limit}"));
        }
        println!("cargo:rerun-if-env-changed=SQLITE_MAX_EXPR_DEPTH");

        if let Ok(limit) = env::var("SQLITE_MAX_COLUMN") {
            cfg.flag(&format!("-DSQLITE_MAX_COLUMN={limit}"));
        }
        println!("cargo:rerun-if-env-changed=SQLITE_MAX_COLUMN");

        if let Ok(extras) = env::var("LIBSQLITE3_FLAGS") {
            for extra in extras.split_whitespace() {
                if extra.starts_with("-D") || extra.starts_with("-U") {
                    cfg.flag(extra);
                } else if extra.starts_with("SQLITE_") {
                    cfg.flag(&format!("-D{extra}"));
                } else {
                    panic!("Don't understand {} in LIBSQLITE3_FLAGS", extra);
                }
            }
        }
        println!("cargo:rerun-if-env-changed=LIBSQLITE3_FLAGS");

        cfg.compile(lib_name);

        println!("cargo:lib_dir={out_dir}");
    }

    fn env(name: &str) -> Option<OsString> {
        let prefix = env::var("TARGET").unwrap().to_uppercase().replace('-', "_");
        let prefixed = format!("{prefix}_{name}");
        let var = env::var_os(prefixed);

        match var {
            None => env::var_os(name),
            _ => var,
        }
    }

    fn find_openssl_dir(_host: &str, _target: &str) -> Option<PathBuf> {
        let openssl_dir = env("OPENSSL_DIR");
        openssl_dir.map(PathBuf::from)
    }
}

fn env_prefix() -> &'static str {
    if cfg!(any(feature = "sqlcipher", feature = "bundled-sqlcipher")) {
        "SQLCIPHER"
    } else {
        "SQLITE3"
    }
}

fn lib_name() -> &'static str {
    if cfg!(any(feature = "sqlcipher", feature = "bundled-sqlcipher")) {
        "sqlcipher"
    } else if cfg!(all(windows, feature = "winsqlite3")) {
        "winsqlite3"
    } else {
        "sqlite3"
    }
}

pub enum HeaderLocation {
    FromEnvironment,
    Wrapper,
    FromPath(String),
}

impl From<HeaderLocation> for String {
    fn from(header: HeaderLocation) -> String {
        match header {
            HeaderLocation::FromEnvironment => {
                let prefix = env_prefix();
                let mut header = env::var(format!("{prefix}_INCLUDE_DIR")).unwrap_or_else(|_| {
                    panic!(
                        "{}_INCLUDE_DIR must be set if {}_LIB_DIR is set",
                        prefix, prefix
                    )
                });
                header.push_str("/sqlite3.h");
                header
            }
            HeaderLocation::Wrapper => "wrapper.h".into(),
            HeaderLocation::FromPath(path) => format!("{}/sqlite3.h", path),
        }
    }
}

mod build_linked {
    #[cfg(feature = "vcpkg")]
    extern crate vcpkg;

    use super::{bindings, env_prefix, is_compiler, lib_name, win_target, HeaderLocation};
    use std::env;
    use std::path::Path;

    pub fn main(_out_dir: &str, out_path: &Path) {
        let header = find_sqlite();
        if (cfg!(any(
            feature = "bundled_bindings",
            feature = "bundled",
            feature = "bundled-sqlcipher"
        )) || (win_target() && cfg!(feature = "bundled-windows")))
            && !cfg!(feature = "buildtime_bindgen")
        {
            // Generally means the `bundled_bindings` feature is enabled.
            // Most users are better off with turning
            // on buildtime_bindgen instead, but this is still supported as we
            // have runtime version checks and there are good reasons to not
            // want to run bindgen.
            super::copy_bindings(lib_name(), "bindgen_bundled_version.rs", out_path);
        } else {
            bindings::write_to_out_dir(header, out_path);
        }
    }

    fn find_link_mode() -> &'static str {
        // If the user specifies SQLITE3_STATIC (or SQLCIPHER_STATIC), do static
        // linking, unless it's explicitly set to 0.
        match &env::var(format!("{}_STATIC", env_prefix())) {
            Ok(v) if v != "0" => "static",
            _ => "dylib",
        }
    }
    // Prints the necessary cargo link commands and returns the path to the header.
    fn find_sqlite() -> HeaderLocation {
        let link_lib = lib_name();

        println!("cargo:rerun-if-env-changed={}_INCLUDE_DIR", env_prefix());
        println!("cargo:rerun-if-env-changed={}_LIB_DIR", env_prefix());
        println!("cargo:rerun-if-env-changed={}_STATIC", env_prefix());
        if cfg!(feature = "vcpkg") && is_compiler("msvc") {
            println!("cargo:rerun-if-env-changed=VCPKGRS_DYNAMIC");
        }

        // dependents can access `DEP_SQLITE3_LINK_TARGET` (`sqlite3` being the
        // `links=` value in our Cargo.toml) to get this value. This might be
        // useful if you need to ensure whatever crypto library sqlcipher relies
        // on is available, for example.
        println!("cargo:link-target={link_lib}");

        if win_target() && cfg!(feature = "winsqlite3") {
            println!("cargo:rustc-link-lib=dylib={link_lib}");
            return HeaderLocation::Wrapper;
        }

        // Allow users to specify where to find SQLite.
        if let Ok(dir) = env::var(format!("{}_LIB_DIR", env_prefix())) {
            // Try to use pkg-config to determine link commands
            let pkgconfig_path = Path::new(&dir).join("pkgconfig");
            env::set_var("PKG_CONFIG_PATH", pkgconfig_path);
            if pkg_config::Config::new().probe(link_lib).is_err() {
                // Otherwise just emit the bare minimum link commands.
                println!("cargo:rustc-link-lib={}={link_lib}", find_link_mode());
                println!("cargo:rustc-link-search={dir}");
            }
            return HeaderLocation::FromEnvironment;
        }

        if let Some(header) = try_vcpkg() {
            return header;
        }

        // See if pkg-config can do everything for us.
        if let Ok(mut lib) = pkg_config::Config::new()
            .print_system_libs(false)
            .probe(link_lib)
        {
            if let Some(header) = lib.include_paths.pop() {
                HeaderLocation::FromPath(header.to_string_lossy().into())
            } else {
                HeaderLocation::Wrapper
            }
        } else {
            // No env var set and pkg-config couldn't help; just output the link-lib
            // request and hope that the library exists on the system paths. We used to
            // output /usr/lib explicitly, but that can introduce other linking problems;
            // see https://github.com/rusqlite/rusqlite/issues/207.
            println!("cargo:rustc-link-lib={}={link_lib}", find_link_mode());
            HeaderLocation::Wrapper
        }
    }

    fn try_vcpkg() -> Option<HeaderLocation> {
        if cfg!(feature = "vcpkg") && is_compiler("msvc") {
            // See if vcpkg can find it.
            if let Ok(mut lib) = vcpkg::Config::new().probe(lib_name()) {
                if let Some(header) = lib.include_paths.pop() {
                    return Some(HeaderLocation::FromPath(header.to_string_lossy().into()));
                }
            }
            None
        } else {
            None
        }
    }
}

#[cfg(not(feature = "buildtime_bindgen"))]
mod bindings {
    #![allow(dead_code)]
    use super::HeaderLocation;

    use std::path::Path;

    static PREBUILT_BINDGENS: &[&str] = &["bindgen_3.14.0.rs"];

    pub fn write_to_out_dir(_header: HeaderLocation, out_path: &Path) {
        let name = PREBUILT_BINDGENS[PREBUILT_BINDGENS.len() - 1];
        super::copy_bindings("bindgen-bindings", name, out_path);
    }
}

#[cfg(feature = "buildtime_bindgen")]
mod bindings {
    use super::HeaderLocation;
    use bindgen::callbacks::{IntKind, ParseCallbacks};

    use std::path::Path;

    use super::win_target;

    #[derive(Debug)]
    struct SqliteTypeChooser;

    impl ParseCallbacks for SqliteTypeChooser {
        fn int_macro(&self, name: &str, _value: i64) -> Option<IntKind> {
            if name == "SQLITE_SERIALIZE_NOCOPY"
                || name.starts_with("SQLITE_DESERIALIZE_")
                || name.starts_with("SQLITE_PREPARE_")
            {
                Some(IntKind::UInt)
            } else {
                None
            }
        }
<<<<<<< HEAD

        fn item_name(&self, original_item_name: &str) -> Option<String> {
            original_item_name
                .strip_prefix("sqlite3_index_info_")
                .map(|s| s.to_owned())
        }
=======
>>>>>>> e093d7db
    }

    // Are we generating the bundled bindings? Used to avoid emitting things
    // that would be problematic in bundled builds. This env var is set by
    // `upgrade.sh`.
    fn generating_bundled_bindings() -> bool {
        // Hacky way to know if we're generating the bundled bindings
        println!("cargo:rerun-if-env-changed=LIBSQLITE3_SYS_BUNDLING");
        match std::env::var("LIBSQLITE3_SYS_BUNDLING") {
            Ok(v) => v != "0",
            Err(_) => false,
        }
    }

    pub fn write_to_out_dir(header: HeaderLocation, out_path: &Path) {
        let header: String = header.into();
        let mut bindings = bindgen::builder()
            .default_macro_constant_type(bindgen::MacroTypeVariation::Signed)
            .disable_nested_struct_naming()
            .trust_clang_mangling(false)
            .header(header.clone())
            .parse_callbacks(Box::new(SqliteTypeChooser))
            .blocklist_function("sqlite3_auto_extension")
            .raw_line(
                r#"extern "C" {
    pub fn sqlite3_auto_extension(
        xEntryPoint: ::std::option::Option<
            unsafe extern "C" fn(
                db: *mut sqlite3,
                pzErrMsg: *mut *const ::std::os::raw::c_char,
                pThunk: *const sqlite3_api_routines,
            ) -> ::std::os::raw::c_int,
        >,
    ) -> ::std::os::raw::c_int;
}"#,
            )
            .blocklist_function("sqlite3_cancel_auto_extension")
            .raw_line(
                r#"extern "C" {
    pub fn sqlite3_cancel_auto_extension(
        xEntryPoint: ::std::option::Option<
            unsafe extern "C" fn(
                db: *mut sqlite3,
                pzErrMsg: *mut *const ::std::os::raw::c_char,
                pThunk: *const sqlite3_api_routines,
            ) -> ::std::os::raw::c_int,
        >,
    ) -> ::std::os::raw::c_int;
}"#,
            );

        if cfg!(any(feature = "sqlcipher", feature = "bundled-sqlcipher")) {
            bindings = bindings.clang_arg("-DSQLITE_HAS_CODEC");
        }
        if cfg!(feature = "unlock_notify") {
            bindings = bindings.clang_arg("-DSQLITE_ENABLE_UNLOCK_NOTIFY");
        }
        if cfg!(feature = "preupdate_hook") {
            bindings = bindings.clang_arg("-DSQLITE_ENABLE_PREUPDATE_HOOK");
        }
        if cfg!(feature = "session") {
            bindings = bindings.clang_arg("-DSQLITE_ENABLE_SESSION");
        }
        if win_target() && cfg!(feature = "winsqlite3") {
            bindings = bindings
                .clang_arg("-DBINDGEN_USE_WINSQLITE3")
                .blocklist_item("NTDDI_.+")
                .blocklist_item("WINAPI_FAMILY.*")
                .blocklist_item("_WIN32_.+")
                .blocklist_item("_VCRT_COMPILER_PREPROCESSOR")
                .blocklist_item("_SAL_VERSION")
                .blocklist_item("__SAL_H_VERSION")
                .blocklist_item("_USE_DECLSPECS_FOR_SAL")
                .blocklist_item("_USE_ATTRIBUTES_FOR_SAL")
                .blocklist_item("_CRT_PACKING")
                .blocklist_item("_HAS_EXCEPTIONS")
                .blocklist_item("_STL_LANG")
                .blocklist_item("_HAS_CXX17")
                .blocklist_item("_HAS_CXX20")
                .blocklist_item("_HAS_NODISCARD")
                .blocklist_item("WDK_NTDDI_VERSION")
                .blocklist_item("OSVERSION_MASK")
                .blocklist_item("SPVERSION_MASK")
                .blocklist_item("SUBVERSION_MASK")
                .blocklist_item("WINVER")
                .blocklist_item("__security_cookie")
                .blocklist_type("size_t")
                .blocklist_type("__vcrt_bool")
                .blocklist_type("wchar_t")
                .blocklist_function("__security_init_cookie")
                .blocklist_function("__report_gsfailure")
                .blocklist_function("__va_start");
        }

        // When cross compiling unless effort is taken to fix the issue, bindgen
        // will find the wrong headers. There's only one header included by the
        // amalgamated `sqlite.h`: `stdarg.h`.
        //
        // Thankfully, there's almost no case where rust code needs to use
        // functions taking `va_list` (It's nearly impossible to get a `va_list`
        // in Rust unless you get passed it by C code for some reason).
        //
        // Arguably, we should never be including these, but we include them for
        // the cases where they aren't totally broken...
        let target_arch = std::env::var("TARGET").unwrap();
        let host_arch = std::env::var("HOST").unwrap();
        let is_cross_compiling = target_arch != host_arch;

        // Note that when generating the bundled file, we're essentially always
        // cross compiling.
        if generating_bundled_bindings() || is_cross_compiling {
            // Get rid of va_list, as it's not
            bindings = bindings
                .blocklist_function("sqlite3_vmprintf")
                .blocklist_function("sqlite3_vsnprintf")
                .blocklist_function("sqlite3_str_vappendf")
                .blocklist_type("va_list")
                .blocklist_item("__.*");
        }

        bindings
            .layout_tests(false)
            .generate()
            .unwrap_or_else(|_| panic!("could not run bindgen on header {}", header))
            .write_to_file(out_path)
            .unwrap_or_else(|_| panic!("Could not write to {:?}", out_path));
    }
}<|MERGE_RESOLUTION|>--- conflicted
+++ resolved
@@ -501,15 +501,6 @@
                 None
             }
         }
-<<<<<<< HEAD
-
-        fn item_name(&self, original_item_name: &str) -> Option<String> {
-            original_item_name
-                .strip_prefix("sqlite3_index_info_")
-                .map(|s| s.to_owned())
-        }
-=======
->>>>>>> e093d7db
     }
 
     // Are we generating the bundled bindings? Used to avoid emitting things
